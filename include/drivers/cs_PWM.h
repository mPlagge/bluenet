/**
 * Author: Dominik Egger
 * Copyright: Distributed Organisms B.V. (DoBots)
 * Date: 9 Mar., 2016
 * License: LGPLv3+, Apache, and/or MIT, your choice
 */

#pragma once

#include <cstdint>

#include <ble/cs_Nordic.h>

<<<<<<< HEAD
extern "C" {
#include "nrf_drv_timer.h"
#include "app_pwm.h"
}
=======
//! The maximum number of channels supported by the library. Should NOT be changed!
#define PWM_MAX_CHANNELS        3
>>>>>>> 7bf9897e

//! To change the timer used for the PWM library replace the three defines below
#define PWM_TIMER               NRF_TIMER2
//#define PWM_IRQHandler          TIMER2_IRQHandler
#define PWM_IRQn                TIMER2_IRQn
<<<<<<< HEAD
#define PWM_INSTANCE_INDEX      TIMER2_INSTANCE_INDEX
=======

/** Pulse Wide Modulation mode typedef
 */
typedef enum {
	//! 122 Hz PWM
    PWM_MODE_122,
	//! 244 Hz PWM
    PWM_MODE_244,
	//! 976 Hz PWM
    PWM_MODE_976,
	//! 15625 Hz PWM
    PWM_MODE_15625,
	//! 62500 Hz PWM
    PWM_MODE_62500
} pwm_mode_t;

/** Pulse Wide Modulation struct
 */
struct pwm_config_t {
    uint8_t         num_channels;
    uint8_t         gpio_pin[3];
    uint8_t         ppi_channel[6];
    uint8_t         gpiote_channel[3];
    uint8_t         mode;

    //! default values
    pwm_config_t() :
    	num_channels   (3),
		gpio_pin       {8,9,10},
		ppi_channel    {0,1,2,3,4,5},
		gpiote_channel {2,3,0},
		mode           (PWM_MODE_122)
    {}
};

/*
#define PWM_DEFAULT_CONFIG  {.num_channels   = 3,                \
                             .gpio_pin       = {8,9,10},         \
                             .ppi_channel    = {0,1,2,3,4,5},    \
                             .gpiote_channel = {2,3,0},          \
                             .mode           = PWM_MODE_122}
*/
>>>>>>> 7bf9897e

/** Pulse Wide Modulation class
 *
 * To turn on/off the power, as well as all intermediate stages, for example with dimming, the PWM class is used.
 */
class PWM {
<<<<<<< HEAD

//	int32_t ppiEnableChannel(uint32_t ch_num, volatile uint32_t *event_ptr, volatile uint32_t *task_ptr);
=======
private:
	//! Private PWM constructor
	PWM() : _initialized(false) {}
	//! Private PWM copy constructor
	PWM(PWM const&);
	//! Private PWM copy assignment definition
	void operator=(PWM const &);
	
	int32_t ppiEnableChannel(uint32_t ch_num, volatile uint32_t *event_ptr, volatile uint32_t *task_ptr);
>>>>>>> 7bf9897e
public:
	//! Gets a static singleton (no dynamic memory allocation) of the PWM clss
	static PWM& getInstance() {
		static PWM instance;
		return instance;
	}
<<<<<<< HEAD

//	static volatile bool _pwmReady;

//	static void pwmReadyCallback(uint32_t pwmId);

	// Initialize the pulse wide modulation settings
	uint32_t init(app_pwm_config_t config);

	static app_pwm_config_t config1Ch(uint32_t period, uint32_t pin);
	static app_pwm_config_t config2Ch(uint32_t period, uint32_t pin1, uint32_t pin2);
=======
	//! Initialize the pulse wide modulation settings
	uint32_t init(pwm_config_t *config);
>>>>>>> 7bf9897e

	uint32_t deinit();

	//! Set the value of a specific channel
	void setValue(uint8_t channel, uint32_t value);

	//! Switch off all channels
	//! Also works when not initialized (useful for emergencies)
	void switchOff();

	uint32_t getValue(uint8_t channel);
	
<<<<<<< HEAD
private:
	// Private PWM constructor
	PWM();

	// Private PWM copy constructor
	PWM(PWM const&);
	// Private PWM copy assignment definition
	void operator=(PWM const &);

	app_pwm_config_t _pwmCfg;
//	app_pwm_t* _pwmInstance;
	uint32_t _callbackArray[APP_PWM_CB_SIZE];

	nrf_drv_timer_t* pwmTimer;
	app_pwm_t* _pwmInstance;

=======
	//TODO: make the following private

	//! number of channels
	uint8_t _numChannels;
	//! TODO -oDE: can we make this type consistent with _pwmValue? and uint8_t should be enough?
	uint16_t _maxValue;
	//! TODO -oDE: can we make this type consistent with _pwmValue? and uint8_t should be enough?
	uint16_t _nextValue[PWM_MAX_CHANNELS];
	uint8_t _gpioteChannel[PWM_MAX_CHANNELS];
	uint8_t _gpioPin[PWM_MAX_CHANNELS];
	bool _running[PWM_MAX_CHANNELS];
>>>>>>> 7bf9897e
	bool _initialized;
};<|MERGE_RESOLUTION|>--- conflicted
+++ resolved
@@ -4,115 +4,47 @@
  * Date: 9 Mar., 2016
  * License: LGPLv3+, Apache, and/or MIT, your choice
  */
-
 #pragma once
 
 #include <cstdint>
 
 #include <ble/cs_Nordic.h>
 
-<<<<<<< HEAD
 extern "C" {
 #include "nrf_drv_timer.h"
 #include "app_pwm.h"
 }
-=======
-//! The maximum number of channels supported by the library. Should NOT be changed!
-#define PWM_MAX_CHANNELS        3
->>>>>>> 7bf9897e
 
-//! To change the timer used for the PWM library replace the three defines below
+//! To change the timer used for the PWM library replace the defines below
 #define PWM_TIMER               NRF_TIMER2
 //#define PWM_IRQHandler          TIMER2_IRQHandler
 #define PWM_IRQn                TIMER2_IRQn
-<<<<<<< HEAD
 #define PWM_INSTANCE_INDEX      TIMER2_INSTANCE_INDEX
-=======
-
-/** Pulse Wide Modulation mode typedef
- */
-typedef enum {
-	//! 122 Hz PWM
-    PWM_MODE_122,
-	//! 244 Hz PWM
-    PWM_MODE_244,
-	//! 976 Hz PWM
-    PWM_MODE_976,
-	//! 15625 Hz PWM
-    PWM_MODE_15625,
-	//! 62500 Hz PWM
-    PWM_MODE_62500
-} pwm_mode_t;
-
-/** Pulse Wide Modulation struct
- */
-struct pwm_config_t {
-    uint8_t         num_channels;
-    uint8_t         gpio_pin[3];
-    uint8_t         ppi_channel[6];
-    uint8_t         gpiote_channel[3];
-    uint8_t         mode;
-
-    //! default values
-    pwm_config_t() :
-    	num_channels   (3),
-		gpio_pin       {8,9,10},
-		ppi_channel    {0,1,2,3,4,5},
-		gpiote_channel {2,3,0},
-		mode           (PWM_MODE_122)
-    {}
-};
-
-/*
-#define PWM_DEFAULT_CONFIG  {.num_channels   = 3,                \
-                             .gpio_pin       = {8,9,10},         \
-                             .ppi_channel    = {0,1,2,3,4,5},    \
-                             .gpiote_channel = {2,3,0},          \
-                             .mode           = PWM_MODE_122}
-*/
->>>>>>> 7bf9897e
 
 /** Pulse Wide Modulation class
  *
  * To turn on/off the power, as well as all intermediate stages, for example with dimming, the PWM class is used.
  */
 class PWM {
-<<<<<<< HEAD
-
-//	int32_t ppiEnableChannel(uint32_t ch_num, volatile uint32_t *event_ptr, volatile uint32_t *task_ptr);
-=======
-private:
-	//! Private PWM constructor
-	PWM() : _initialized(false) {}
-	//! Private PWM copy constructor
-	PWM(PWM const&);
-	//! Private PWM copy assignment definition
-	void operator=(PWM const &);
-	
-	int32_t ppiEnableChannel(uint32_t ch_num, volatile uint32_t *event_ptr, volatile uint32_t *task_ptr);
->>>>>>> 7bf9897e
 public:
 	//! Gets a static singleton (no dynamic memory allocation) of the PWM clss
 	static PWM& getInstance() {
 		static PWM instance;
 		return instance;
 	}
-<<<<<<< HEAD
 
 //	static volatile bool _pwmReady;
-
 //	static void pwmReadyCallback(uint32_t pwmId);
 
-	// Initialize the pulse wide modulation settings
+	//! Initialize the pulse wide modulation settings
 	uint32_t init(app_pwm_config_t config);
 
+	//! Returns configuration values for 1 Channel
 	static app_pwm_config_t config1Ch(uint32_t period, uint32_t pin);
+	//! Returns configuration values for 2 Channels
 	static app_pwm_config_t config2Ch(uint32_t period, uint32_t pin1, uint32_t pin2);
-=======
-	//! Initialize the pulse wide modulation settings
-	uint32_t init(pwm_config_t *config);
->>>>>>> 7bf9897e
 
+	//! De-Initialize the PWM instance, i.e. free allocated resources
 	uint32_t deinit();
 
 	//! Set the value of a specific channel
@@ -124,35 +56,24 @@
 
 	uint32_t getValue(uint8_t channel);
 	
-<<<<<<< HEAD
 private:
-	// Private PWM constructor
+	//! Private PWM constructor
 	PWM();
 
-	// Private PWM copy constructor
+	//! Private PWM copy constructor
 	PWM(PWM const&);
-	// Private PWM copy assignment definition
+	//! Private PWM copy assignment definition
 	void operator=(PWM const &);
 
+	//! PWM configuration
 	app_pwm_config_t _pwmCfg;
-//	app_pwm_t* _pwmInstance;
+	//! Array holding ready callbacks for the PWM instance
 	uint32_t _callbackArray[APP_PWM_CB_SIZE];
 
+	//! Timer handling PWM
 	nrf_drv_timer_t* pwmTimer;
+	//! PWM instance
 	app_pwm_t* _pwmInstance;
 
-=======
-	//TODO: make the following private
-
-	//! number of channels
-	uint8_t _numChannels;
-	//! TODO -oDE: can we make this type consistent with _pwmValue? and uint8_t should be enough?
-	uint16_t _maxValue;
-	//! TODO -oDE: can we make this type consistent with _pwmValue? and uint8_t should be enough?
-	uint16_t _nextValue[PWM_MAX_CHANNELS];
-	uint8_t _gpioteChannel[PWM_MAX_CHANNELS];
-	uint8_t _gpioPin[PWM_MAX_CHANNELS];
-	bool _running[PWM_MAX_CHANNELS];
->>>>>>> 7bf9897e
 	bool _initialized;
 };