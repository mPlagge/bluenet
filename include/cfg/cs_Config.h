--- conflicted
+++ resolved
@@ -214,15 +214,10 @@
 #define MESH_SEND_STATE_INTERVAL_MS              60000 // Interval at which the stone state is sent via the mesh.
 #define MESH_SEND_STATE_INTERVAL_MS_VARIATION    10000 // Max amount that gets added to interval.
 
-<<<<<<< HEAD
 #define PWM_BOOT_DELAY_MS                        60000 // Delay after boot until pwm can be used. Has to be smaller than overflow time of RTC.
 #define DIMMER_BOOT_CHECK_DELAY_MS               5000  // Delay after boot until power measurement is checked to see if dimmer works.
 #define DIMMER_BOOT_CHECK_POWER_MW               3000  // Threshold in milliWatt above which the dimmer is considered to be working.
 #define DIMMER_BOOT_CHECK_POWER_MW_UNCALIBRATED  10000 // Threshold in milliWatt above which the dimmer is considered to be working, in case power zero is not calibrated yet.
-=======
-//#define PWM_BOOT_DELAY_MS                        60000 // Delay after boot until pwm can be used. Has to be smaller than overflow time of RTC. 0 For no delay.
-#define PWM_BOOT_DELAY_MS                        0 // Delay after boot until pwm can be used. Has to be smaller than overflow time of RTC. 0 For no delay.
->>>>>>> 9c023fc4
 
 // Stack config values
 // See: https://devzone.nordicsemi.com/question/60/what-is-connection-parameters/
@@ -241,23 +236,14 @@
  */
 #define CONNECTION_SUPERVISION_TIMEOUT           400 // In units of 10ms.
 
-<<<<<<< HEAD
+#define SWITCHCRAFT_DEBUG_BUFFERS                false // Set to true to store the last voltage samples that were recognized as switch (short power interrupt).
+
 /*
  * By setting a non-zero slave latency, the Peripheral can choose to not answer when the Central asks for data up to
  * the slave latency number of times. However, if the Peripheral has data to send, it can choose to send data at any
  * time. This enables a peripheral to stay sleeping for a longer time, if it doesn't have data to send, but still send
  * data fast if needed. The text book example of such device is for example keyboard and mice, which want to be
  * sleeping for as long as possible when there is no data to send, but still have low latency (and for the mouse:
-=======
-#define SWITCHCRAFT_DEBUG_BUFFERS                true // Set to true to store the last voltage samples that were recognized as switch (short power interrupt).
-
-/* 
- * By setting a non-zero slave latency, the Peripheral can choose to not answer when the Central asks for data up to 
- * the slave latency number of times. However, if the Peripheral has data to send, it can choose to send data at any 
- * time. This enables a peripheral to stay sleeping for a longer time, if it doesn't have data to send, but still send 
- * data fast if needed. The text book example of such device is for example keyboard and mice, which want to be 
- * sleeping for as long as possible when there is no data to send, but still have low latency (and for the mouse: 
->>>>>>> 9c023fc4
  * low connection interval) when needed.
  */
 #define SLAVE_LATENCY                            10  // See: https://devzone.nordicsemi.com/question/14029/slave-latency-for-s110s120-connection/
