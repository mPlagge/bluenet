--- conflicted
+++ resolved
@@ -14,18 +14,10 @@
 
 #include <structs/cs_ScanResult.h>
 
-<<<<<<< HEAD
 enum MeshChannels {
 	HUB_CHANNEL        = 1,
 	DATA_CHANNEL       = 2,
 };
-=======
-// device messages
-// TODO: should be an enum?
-#define EVENT_MESSAGE 0
-#define POWER_MESSAGE 1
-#define BEACON_MESSAGE 2
->>>>>>> c2502cea
 
 enum MeshMessageTypes {
 	//! data channel messages
@@ -39,14 +31,9 @@
 	SCAN_MESSAGE       = 101,
 };
 
-<<<<<<< HEAD
 enum CommandTypes {
 	SCAN_START         = 1,
 };
-=======
-// hub messages
-#define SCAN_MESSAGE 101
->>>>>>> c2502cea
 
 //! broadcast address is defined as 00:00:00:00:00:00
 #define BROADCAST_ADDRESS {}
@@ -62,12 +49,9 @@
 //	uint8_t data[MAX_EVENT_MESH_MESSAGE_DATA_LENGTH];
 };
 
-<<<<<<< HEAD
 //! TODO: use command message instead
-=======
 /** Power mesh message
  */
->>>>>>> c2502cea
 struct __attribute__((__packed__)) power_mesh_message_t {
 	uint8_t pwmValue;
 };
@@ -81,23 +65,17 @@
 	int8_t rssi;
 };
 
-<<<<<<< HEAD
 #define COMMAND_MM_HEADER_SIZE 2
-=======
 /** Command mesh message
  */
->>>>>>> c2502cea
 struct __attribute__((__packed__)) command_mesh_message_t {
 	uint16_t commandType;
 	uint8_t params[MAX_MESH_MESSAGE_PAYLOAD_LENGTH - COMMAND_MM_HEADER_SIZE];
 };
 
-<<<<<<< HEAD
 #define CONFIG_MM_HEADER_SIZE 4
-=======
 /** Config mesh message
  */
->>>>>>> c2502cea
 struct __attribute__((__packed__)) config_mesh_message_t {
 	uint8_t type;
 	uint8_t reserved; //! reserved for byte alignment
@@ -128,14 +106,10 @@
 
 #define NR_DEVICES_PER_MESSAGE SR_MAX_NR_DEVICES
 //#define NR_DEVICES_PER_MESSAGE 1
-<<<<<<< HEAD
 //#define NR_DEVICES_PER_MESSAGE 10
-=======
-#define NR_DEVICES_PER_MESSAGE 10
 
 /** Scan mesh message
  */
->>>>>>> c2502cea
 struct __attribute__((__packed__)) scan_mesh_message_t {
 	uint8_t numDevices;
 	peripheral_device_t list[NR_DEVICES_PER_MESSAGE];
