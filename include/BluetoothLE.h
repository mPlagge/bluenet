--- conflicted
+++ resolved
@@ -835,13 +835,7 @@
         typedef function<void(uint16_t conn_handle)>   callback_connected_t;
         typedef function<void(uint16_t conn_handle)>   callback_disconnected_t;
         typedef function<void(bool radio_active)>   callback_radio_t;
-<<<<<<< HEAD
-
-=======
-#if(SOFTDEVICE_SERIES != 110) 
-        typedef function<void(ble_gap_evt_adv_report_t* p_adv_report)> callback_advertisement_t;
-#endif
->>>>>>> 64214e07
+
 
         static Nrf51822BluetoothStack * _stack;
 
@@ -892,13 +886,6 @@
         callback_disconnected_t                     _callback_disconnected;  // 16
         callback_radio_t                            _callback_radio;  // 16
         volatile uint8_t                            _radio_notify; // 0 = no notification (radio off), 1 = notify radio on, 2 = no notification (radio on), 3 = notify radio off.
-<<<<<<< HEAD
-=======
-
-#if(SOFTDEVICE_SERIES != 110) 
-        callback_advertisement_t					_callback_advertisement;
-#endif
->>>>>>> 64214e07
     public:
 
         Nrf51822BluetoothStack(Pool& pool);
@@ -999,16 +986,6 @@
             return *this;
         }
 
-<<<<<<< HEAD
-=======
-#if(SOFTDEVICE_SERIES != 110) 
-        Nrf51822BluetoothStack& onAdvertisement(const callback_advertisement_t& callback) {
-        	_callback_advertisement = callback;
-        	return *this;
-        }
-#endif
-
->>>>>>> 64214e07
         Service& createService() {
             GenericService* svc = new GenericService();
             addService(svc);
