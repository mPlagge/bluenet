--- conflicted
+++ resolved
@@ -334,7 +334,9 @@
 #endif
 
 #if MESHING==1
-<<<<<<< HEAD
+#ifdef BOARD_PCA10001             
+	gpiote_init();
+#endif
 	//gpiote_init();
 	nrf_gpio_range_cfg_output(7,14);
 
@@ -346,17 +348,11 @@
 //    nrf_gpio_pin_set(12);
 //    nrf_gpio_pin_set(13);
 //    nrf_gpio_pin_set(14);
-=======
-#ifdef BOARD_PCA10001             
-	gpiote_init();
-#endif
->>>>>>> 07cd7f2f
 #endif
 
 #if MESHING==1
  	CMesh & mesh = CMesh::getInstance();
 	mesh.init();
-
 	//setup_mesh();
 #endif
 
