--- conflicted
+++ resolved
@@ -25,24 +25,9 @@
 
 static volatile bool ready_flag;            // A flag indicating PWM status.
 
-<<<<<<< HEAD
 void pwm_ready_callback(uint32_t pwm_id)    // PWM callback function
 {
     ready_flag = true;
-=======
-/** GPIO unconfiguration struct for legacy reasons.
- *
- * [25.11.15] merging from NRF SDK 6 to SDK 8. the nrf_gpiote_unconfig function was removed in SDK 8,
- *   and no other function replaces it ... according to nordic developer, can just copy it over from
- *   SDK 6. See post https://devzone.nordicsemi.com/question/50020/what-has-replaced-nrf_gpiote_unconfig/
- */
-static inline void nrf_gpiote_unconfig(uint32_t channel_number)
-{
-   /** Unonfigure the channel as the caller expects */
-    NRF_GPIOTE->CONFIG[channel_number] = (GPIOTE_CONFIG_MODE_Disabled   << GPIOTE_CONFIG_MODE_Pos) |
-                                         (31UL                          << GPIOTE_CONFIG_PSEL_Pos) |
-                                         (GPIOTE_CONFIG_POLARITY_Toggle << GPIOTE_CONFIG_POLARITY_Pos);
->>>>>>> 7bf9897e
 }
 
 //void PWM::pwmReadyCallback(uint32_t pwmId) {
@@ -50,9 +35,6 @@
 ////	ready_flag = true;
 //};
 
-<<<<<<< HEAD
-
-// Set the value of a specific channel
 void PWM::setValue(uint8_t channel, uint32_t value) {
 	if (!_initialized) {
 		LOGe("Can't used PWM without initializing first");
@@ -68,153 +50,17 @@
 	if (!_initialized) {
 		LOGe("Can't used PWM without initializing first");
 		return 0;
-=======
-int32_t PWM::ppiEnableChannel(uint32_t ch_num, volatile uint32_t *event_ptr, volatile uint32_t *task_ptr) {
-	if (ch_num >= 16) return -1;
-#if(NRF51_USE_SOFTDEVICE == 1)
-	sd_ppi_channel_assign(ch_num, event_ptr, task_ptr);
-	sd_ppi_channel_enable_set(1 << ch_num);
-#else
-	//! Otherwise we configure the channel and return the channel number
-	NRF_PPI->CH[ch_num].EEP = (uint32_t)event_ptr;
-	NRF_PPI->CH[ch_num].TEP = (uint32_t)task_ptr;
-	NRF_PPI->CHENSET = (1 << ch_num);
-/** From example:
-	 *  //! Enable only PPI channels 0 and 1.
-	 *  NRF_PPI->CHEN = (PPI_CHEN_CH0_Enabled << PPI_CHEN_CH0_Pos) | (PPI_CHEN_CH1_Enabled << PPI_CHEN_CH1_Pos);
-	 */
-
-#endif
-	return ch_num;
-}
-
-uint32_t PWM::init(pwm_config_t *config) {
-	if (_initialized) {
-		LOGw("Cannot initialize pwm: already initialized");
-		return 0xFFFFFFFF;
-	}
-	if (config->num_channels < 1 || config->num_channels > PWM_MAX_CHANNELS) {
-		return 0xFFFFFFFF;
-	}
-
-	switch (config->mode) {
-		case PWM_MODE_122:     //! 8-bit resolution, 122.07 Hz PWM frequency, 31.25 kHz timer frequency (prescaler 9)
-			PWM_TIMER->PRESCALER = 9;
-			_maxValue = 255;
-			break;
-		case PWM_MODE_244:     //! 8-bit resolution, 244.14 Hz PWM frequency, 62.5 kHz timer frequency (prescaler 8)
-			PWM_TIMER->PRESCALER = 8;
-			_maxValue = 255;
-			break;
-		case PWM_MODE_976:     //! 8-bit resolution, 976.56 Hz PWM frequency, 250 kHz timer frequency (prescaler 6)
-			PWM_TIMER->PRESCALER = 6;
-			_maxValue = 255;
-			break;
-		case PWM_MODE_15625:   //! 8-bit resolution, 15.625 kHz PWM frequency, 4MHz timer frequency (prescaler 2)
-			PWM_TIMER->PRESCALER = 2;
-			_maxValue = 255;
-			break;
-		case PWM_MODE_62500:   //! 8-bit resolution, 62.5 kHz PWM frequency, 16MHz timer frequency (prescaler 0)
-			PWM_TIMER->PRESCALER = 0;
-			_maxValue = 255;
-			break;
-		default:
-			return 0xFFFFFFFF;
-	}
-	_numChannels = config->num_channels;
-	for (uint32_t i = 0; i < _numChannels; ++i) {
-		_gpioPin[i] = (uint32_t)config->gpio_pin[i];
-		nrf_gpio_cfg_output(_gpioPin[i]);
-		_running[i] = 0;
-		_gpioteChannel[i] = config->gpiote_channel[i];
-		_nextValue[i] = 0;
-	}
-	PWM_TIMER->TASKS_CLEAR = 1;
-	PWM_TIMER->BITMODE = TIMER_BITMODE_BITMODE_16Bit << TIMER_BITMODE_BITMODE_Pos;
-//	PWM_TIMER->CC[3] = _maxValue*2; //! TODO: why times 2?
-	PWM_TIMER->CC[3] = _maxValue;
-	PWM_TIMER->MODE = TIMER_MODE_MODE_Timer;
-	PWM_TIMER->SHORTS = TIMER_SHORTS_COMPARE3_CLEAR_Msk;
-	PWM_TIMER->EVENTS_COMPARE[0] = 0;
-	PWM_TIMER->EVENTS_COMPARE[1] = 0;
-	PWM_TIMER->EVENTS_COMPARE[2] = 0;
-	PWM_TIMER->EVENTS_COMPARE[3] = 0;
-
-	for (uint32_t i = 0; i < _numChannels; ++i) {
-		ppiEnableChannel(config->ppi_channel[i*2],  &PWM_TIMER->EVENTS_COMPARE[i],
-				&NRF_GPIOTE->TASKS_OUT[_gpioteChannel[i]]);
-		ppiEnableChannel(config->ppi_channel[i*2+1],&PWM_TIMER->EVENTS_COMPARE[3],
-				&NRF_GPIOTE->TASKS_OUT[_gpioteChannel[i]]);
-	}
-
-/** From example:
-     * //! @note This example does not go to low power mode therefore constant latency is not needed.
-     * //!       However this setting will ensure correct behaviour when routing TIMER events through
-     * //!       PPI (shown in this example) and low power mode simultaneously.
-     * NRF_POWER->TASKS_CONSTLAT = 1;
-	 */
-
-#if(NRF51_USE_SOFTDEVICE == 1)
-	sd_nvic_SetPriority(PWM_IRQn, 3);
-	sd_nvic_EnableIRQ(PWM_IRQn);
-#else
-	NVIC_SetPriority(PWM_IRQn, 3);
-	NVIC_EnableIRQ(PWM_IRQn);
-#endif
-	PWM_TIMER->TASKS_START = 1;
-	_initialized = true;
-	return 0;
-}
-
-uint32_t PWM::deinit() {
-	//! TODO: actually deinitialize
-
-	//! Stop the timer
-	if((PWM_TIMER->INTENSET & TIMER_INTENSET_COMPARE3_Msk) == 0) {
-		PWM_TIMER->TASKS_STOP = 1;
-		PWM_TIMER->INTENSET = TIMER_INTENSET_COMPARE3_Msk;
->>>>>>> 7bf9897e
 	}
 	return app_pwm_channel_duty_get(_pwmInstance, channel);
 }
 
-// Switch off all channels
-// Also works when not initialized (useful for emergencies)
 void PWM::switchOff() {
 	if (!_initialized) {
 		LOGe("Can't used PWM without initializing first");
 		return;
 	}
-<<<<<<< HEAD
 	for (uint32_t i = 0; i <_pwmCfg.num_of_channels; ++i) {
 		setValue(i, 0);
-=======
-	LOGd("set pwm channel %i to %i", channel, value);
-	_nextValue[channel] = value;
-
-	PWM_TIMER->EVENTS_COMPARE[3] = 0;
-	PWM_TIMER->SHORTS = TIMER_SHORTS_COMPARE3_CLEAR_Msk | TIMER_SHORTS_COMPARE3_STOP_Msk;
-
-	for (uint32_t i = 0; i < _numChannels; ++i) {
-		if(_nextValue[i] == 0) {
-			//! todo: DE fix for new SDK
-			nrf_gpiote_unconfig(_gpioteChannel[i]);
-			nrf_gpio_pin_write(_gpioPin[i], PWM_SWITCH_OFF);
-			_running[i] = 0;
-		}
-		else if (_nextValue[i] >= _maxValue)
-		{
-			nrf_gpiote_unconfig(_gpioteChannel[i]);
-			nrf_gpio_pin_write(_gpioPin[i], PWM_SWITCH_ON);
-			_running[i] = 0;
-		}
-	}
-
-	//! Reset timer
-	if((PWM_TIMER->INTENSET & TIMER_INTENSET_COMPARE3_Msk) == 0) {
-		PWM_TIMER->TASKS_STOP = 1;
-		PWM_TIMER->INTENSET = TIMER_INTENSET_COMPARE3_Msk;
->>>>>>> 7bf9897e
 	}
 }
 
@@ -227,20 +73,9 @@
 //	BLE_CALL(app_pwm_init, (_pwmInstance, &_pwmCfg, PWM::pwmReadyCallback));
 	app_pwm_enable(_pwmInstance);
 
-<<<<<<< HEAD
 	_initialized = true;
 
 	return 0;
-=======
-	if (_initialized) {
-		//! Reset timer
-		if((PWM_TIMER->INTENSET & TIMER_INTENSET_COMPARE3_Msk) == 0) {
-			PWM_TIMER->TASKS_STOP = 1;
-			PWM_TIMER->INTENSET = TIMER_INTENSET_COMPARE3_Msk;
-		}
-		PWM_TIMER->TASKS_START = 1;
-	}
->>>>>>> 7bf9897e
 }
 
 uint32_t PWM::deinit() {
@@ -250,7 +85,6 @@
 	return 0;
 }
 
-<<<<<<< HEAD
 app_pwm_config_t PWM::config1Ch(uint32_t period, uint32_t pin) {
 	app_pwm_config_t cfg = APP_PWM_DEFAULT_CONFIG_1CH(period, pin);
 
@@ -268,25 +102,6 @@
 	cfg.pin_polarity[0] = APP_PWM_POLARITY_ACTIVE_HIGH;
 	cfg.pin_polarity[1] = APP_PWM_POLARITY_ACTIVE_HIGH;
 #endif
-=======
-extern "C" void PWM_IRQHandler(void) {
-	//! Only triggers for compare[3]
-	PWM_TIMER->EVENTS_COMPARE[3] = 0;
-	PWM_TIMER->INTENCLR = 0xFFFFFFFF;
-
-	static uint32_t i;
-	PWM &pwm = PWM::getInstance();
-	for (i = 0; i < pwm._numChannels; i++) {
-		if ((pwm._nextValue[i] != 0) && (pwm._nextValue[i] < pwm._maxValue)) {
-//			PWM_TIMER->CC[i] = pwm._nextValue[i] * 2; //! TODO: why times 2?
-			PWM_TIMER->CC[i] = pwm._nextValue[i];
-			if (!pwm._running[i]) {
-				nrf_gpiote_task_configure(pwm._gpioteChannel[i], pwm._gpioPin[i], NRF_GPIOTE_POLARITY_TOGGLE, PWM_GPIOTE_INITIAL_VALUE);
-				pwm._running[i] = 1;
-			}
-		}
-	}
->>>>>>> 7bf9897e
 
 	return cfg;
 };