/**
 * Author: Anne van Rossum
 * Copyright: Distributed Organisms B.V. (DoBots)
 * Date: Jan. 30, 2015
 * License: LGPLv3+, Apache License, or MIT, your choice
 */

#include <protocol/MeshControl.h>

#include <drivers/serial.h>
#include <drivers/nrf_pwm.h>

MeshControl::MeshControl() {
}

/**
 * Get incoming messages and perform certain actions.
 */
<<<<<<< HEAD
void MeshControl::process(uint8_t channel, uint32_t message) {
	if (channel == 1) {
=======
void MeshControl::process(uint8_t handle, uint32_t message) {
	LOGi("Process incoming mesh message");
	if (handle == 1) {
>>>>>>> 07cd7f2f
		if (message == 1) {
			LOGi("Turn lamp/device on");
			PWM::getInstance().setValue(0, (uint8_t)-1);
		} else if (message == 0) {
			LOGi("Turn lamp/device off");
			PWM::getInstance().setValue(0, 0);
		} else {
			LOGi("Don't know what to do with message with value %i", message);
		}
	}
}<|MERGE_RESOLUTION|>--- conflicted
+++ resolved
@@ -16,14 +16,9 @@
 /**
  * Get incoming messages and perform certain actions.
  */
-<<<<<<< HEAD
-void MeshControl::process(uint8_t channel, uint32_t message) {
-	if (channel == 1) {
-=======
 void MeshControl::process(uint8_t handle, uint32_t message) {
 	LOGi("Process incoming mesh message");
 	if (handle == 1) {
->>>>>>> 07cd7f2f
 		if (message == 1) {
 			LOGi("Turn lamp/device on");
 			PWM::getInstance().setValue(0, (uint8_t)-1);
