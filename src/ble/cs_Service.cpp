/**
 * Author: Christopher Mason
 * Author: Dominik Egger
 * Copyright: Distributed Organisms B.V. (DoBots)
 * Date: Apr 23, 2015
 * License: LGPLv3+
 */

#include <ble/cs_Service.h>
#include <drivers/cs_Serial.h>

#include <ble/cs_Softdevice.h>

#include <algorithm>

///! Service ////////////////////////////////////////////////////////////////////////////////////////////////////////////

const char* Service::defaultServiceName = "unnamed";

void Service::init(Nrf51822BluetoothStack* stack) {

	_stack = stack;

	uint32_t err_code;

	_uuid.init();
	const ble_uuid_t uuid = _uuid;

	_service_handle = BLE_CONN_HANDLE_INVALID;
	err_code = sd_ble_gatts_service_add(BLE_GATTS_SRVC_TYPE_PRIMARY, &uuid,
			(uint16_t*) &_service_handle);
	APP_ERROR_CHECK(err_code);

	for (CharacteristicBase* characteristic : getCharacteristics()) {
		characteristic->init(this);
	}

	_started = true;

}

void Service::setPinEncrypted(bool encrypted) {
	//! set all characteristics to encrypted
	for (CharacteristicBase* characteristic : getCharacteristics()) {
		characteristic->setPinEncrypted(encrypted);
	}
}

void Service::setAesEncrypted(bool encrypted) {
	//! set all characteristics to encrypted
	for (CharacteristicBase* characteristic : getCharacteristics()) {
		characteristic->setAesEncrypted(encrypted);
	}
}

//void Service::setEncryptionBuffer(buffer_ptr_t buffer, buffer_size_t size) {
//	//! set all characteristics to encrypted
//	for (CharacteristicBase* characteristic : getCharacteristics()) {
//		characteristic->setEncryptionBuffer(buffer, size);
//	}
//}

/**
 * A service can receive a BLE event. Currently we pass the connection events through as well as the write event.
 * The latter is wired through on_write() which we pass the evt.gatts_evt.params.write part of the event.
 */
void Service::on_ble_event(ble_evt_t * p_ble_evt) {
	switch (p_ble_evt->header.evt_id) {
	case BLE_GAP_EVT_CONNECTED:
		on_connect(p_ble_evt->evt.gap_evt.conn_handle, p_ble_evt->evt.gap_evt.params.connected);
		break;

	case BLE_GAP_EVT_DISCONNECTED:
		on_disconnect(p_ble_evt->evt.gap_evt.conn_handle, p_ble_evt->evt.gap_evt.params.disconnected);
		break;

	case BLE_GATTS_EVT_WRITE:
		on_write(p_ble_evt->evt.gatts_evt.params.write, p_ble_evt->evt.gatts_evt.params.write.handle);
		break;

	default:
		break;
	}
}

/** On connect event for an individual service
 *
 * An individual service normally doesn't respond to a connect event. However, it can be used to for example allocate
 * memory only when a user is connected.
 */
void Service::on_connect(uint16_t conn_handle, ble_gap_evt_connected_t& gap_evt) {
	//! nothing here yet.
}

/** On disconnect event for an individual service
 *
 * Just as on_connect this method can be used to for example deallocate structures that only need to exist when a user
 * is connected.
 */
void Service::on_disconnect(uint16_t conn_handle, ble_gap_evt_disconnected_t& gap_evt) {
	//! nothing here yet.
}

/** Write incoming value to data structures on the device.
 *
 * On an incoming write event we go through the characteristics that belong to this service and compare a handle
 * to see which one we have to write. Subsequently, characteristic->written will be called with length, offset, and
 * the data itself. Depending on the characteristic this can be retrieved as a string or any kind of data type.
 * There is currently no exception handling when the characteristic cannot be found.
 *
 * Note that the write can also be not the value, but the flag to enable or disable notification. In this case
 * write_evt.handle is compared instead of write_evt.context.value_handle. Of course, the corresponding handle in
 * the characteristic object is also different.
 */
bool Service::on_write(ble_gatts_evt_write_t& write_evt, uint16_t value_handle) {
//	bool found = false;

	for (CharacteristicBase* characteristic : getCharacteristics()) {

		if (characteristic->getCccdHandle() == write_evt.handle && write_evt.len == 2) {
			//! received write to enable/disable notification
			characteristic->setNotifyingEnabled(ble_srv_is_notification_enabled(write_evt.data));
//			found = true;
			return true;

		} else if (characteristic->getValueHandle() == value_handle) {
			//! TODO: make a map.
//			found = true;

			if (write_evt.op == BLE_GATTS_OP_WRITE_REQ
					|| write_evt.op == BLE_GATTS_OP_WRITE_CMD
					|| write_evt.op == BLE_GATTS_OP_SIGN_WRITE_CMD) {

				characteristic->written(write_evt.len);

			} else if (write_evt.op == BLE_GATTS_OP_EXEC_WRITE_REQ_NOW) {

				//! get length of data, header does not contain full length but rather the "step size"
				uint16_t length = 0;
				cs_sd_ble_gatts_value_get(getStack()->getConnectionHandle(), characteristic->getValueHandle(), &length, NULL);

				characteristic->written(length);

//			} else {
//				found = false;
			}

			return true;
		}
	}

//	if (!found) {
		//! tell someone?
<<<<<<< HEAD
		LOGw(MSG_BLE_CHAR_CANNOT_FIND);
=======
		LOGe("TODO: fix the check on service");
>>>>>>> 20714728
		return false;
//	}
}

//! inform all characteristics that transmission was completed in case they have notifications pending
void Service::onTxComplete(ble_common_evt_t * p_ble_evt) {
	for (CharacteristicBase* characteristic : getCharacteristics()) {
		characteristic->onTxComplete(p_ble_evt);
	}
}

Service& Service::removeCharacteristic(CharacteristicBase* characteristic) {
	Characteristics_t::iterator it;
	it = std::find(_characteristics.begin(), _characteristics.end(), characteristic);
	_characteristics.erase(it);
	return *this;
}<|MERGE_RESOLUTION|>--- conflicted
+++ resolved
@@ -150,12 +150,8 @@
 	}
 
 //	if (!found) {
-		//! tell someone?
-<<<<<<< HEAD
-		LOGw(MSG_BLE_CHAR_CANNOT_FIND);
-=======
+		//! tell someone
 		LOGe("TODO: fix the check on service");
->>>>>>> 20714728
 		return false;
 //	}
 }
