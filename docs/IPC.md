# Inter-process communication
-----------------------------
Bluenet has a way for different processes (bootloader, application, arduino programs) to communicate with eachother.

This is done by allocating a section of RAM for IPC. This is done at the **end** of the RAM region.
In the RAM section, multiple items can be set and get by the different processes.
Each index will have a certain purpose.


## Item data
Each IPC RAM item will have the following data:

![IPC item](../docs/diagrams/ipc_item_packet.png)

Type | Name | Length | Description
--- | --- | --- | ---
uint8 | [Index](#index_types) | 1 | Index of this item. Each index has a specific use.
uint8 | Size | 1 | Size of the payload.
uint16 | Checksum | 2 | Checksum of index, size, and payload.
uint8[] | Payload | N | Depends on [index](#index_types). Max 24 bytes.

The checksum is a sum of: index, size, and all 24 payload bytes.
Then ...


<a name="index_types"></a>
## Index types

Index | Type | Set by | Value
----- | ---- | ------ | -----
0     | Reserved |
1     | Crownstone app | App |
2     | Bootloader info | Bootloader | [Bootloader info packet](#bootloader_info_packet).
3     | Micro app | Arduino programs |

## Packets
Each packet will be 24 bytes or smaller.

<a name="bootloader_info_packet"></a>
### Bootloader info packet

The bootloader can communicate with the bluenet firmware through a struct at a fixed location in RAM that sets e.g. 
version information. This can be read over the air as well.

![Bootloader info packet](../docs/diagrams/bootloader_info.png)

Type | Name | Length | Description
--- | --- | --- | ---
uint 8 | Protocol | 1 | Protocol version: 1, will be incremented on change of packet format. Set in CMakeBuild.config file.
uint 16 | DFU version | 2 | DFU Version, the value in the DFU settings page. Set in VERSION file.
uint 8 | Major | 1 | Major version. Set in VERSION file.
uint 8 | Minor | 1 | Minor version. Set in VERSION file.
uint 8 | Patch | 1 | Patch version. Set in VERSION file.
<<<<<<< HEAD
uint 8 | Prerelease | 1 | Prerelease version. Set in VERSION file.
uint 8 | Build type | 1 | Build type (Debug = 1, Release = 2, etc.). Set by CMakeLists.txt file.
=======
uint 8 | Prerelease | 1 | Prerelease version, will be 255 if not a pre-release. Set in VERSION file.
uint 8 | Build type | 1 | Build type (Debug = 1, Release = 2, RelWithDebInfo = 3, MinSizeRel = 4). Set by CMakeLists.txt file.
>>>>>>> 918ba94c



## Relavant files

#### Shared
- Config file `CMakeBuild.config.default` determines the size of the IPC RAM.
- Files `cs_IpcRamData.h` and `cs_IpcRamData.cpp` implement functions to set and get items.

#### Application
- Linker file `generic_gcc_nrf52.ld` reserves the RAM, and creates a section.

#### Bootloader
- Linker file `secure_bootloader_gcc_nrf52.ld` reserves the RAM, and creates a section.


## General purpose retention register
The general purpose retention register (GPREGRET) is used for communication between bootloader and application, as well as to store data that survives a reboot.

How this is done can be read in `cs_GpRegRetConfig.h`.<|MERGE_RESOLUTION|>--- conflicted
+++ resolved
@@ -51,13 +51,8 @@
 uint 8 | Major | 1 | Major version. Set in VERSION file.
 uint 8 | Minor | 1 | Minor version. Set in VERSION file.
 uint 8 | Patch | 1 | Patch version. Set in VERSION file.
-<<<<<<< HEAD
-uint 8 | Prerelease | 1 | Prerelease version. Set in VERSION file.
-uint 8 | Build type | 1 | Build type (Debug = 1, Release = 2, etc.). Set by CMakeLists.txt file.
-=======
 uint 8 | Prerelease | 1 | Prerelease version, will be 255 if not a pre-release. Set in VERSION file.
 uint 8 | Build type | 1 | Build type (Debug = 1, Release = 2, RelWithDebInfo = 3, MinSizeRel = 4). Set by CMakeLists.txt file.
->>>>>>> 918ba94c
 
 
 
