# Formatter

Bluenet style is defined in source/.clang-format. Support for autoformatting in IDEs is widespread.
E.g.: 
- This [Eclipse plugin](https://marketplace.eclipse.org/content/cppstyle) enables formatting files on save or selected pieces of code using `ctrl+shift+f`.
- Commandline tools such as `python3 -m pip install clang-format` are also available.

# Etiquette

- use typify
- no implicit cast operators
- give names to functions
- don't init structs like: { 9, true, 3 }

# Code

<<<<<<< HEAD
=======
## Whitespace

Indent with tabs, align with spaces.

Always put spaces after a comma, and before a `{`.
Although you could argue that `if`, `switch`, etc are also functions, we put a space between those and the `(`.
Math operators (`+`, `-`, `*`, etc) should also be surrounded by spaces.

Header example:
```
class MyClass: public Foo {
public:
	int barMethod(uint8_t value, bool triple);
}
```

Source example:
```
int MyClass::barMethod(uint8_t value, bool triple) {
	if (triple && value > 0) {
		value = value * 3;
	}
	else if (triple) {
		value = (value + 3) / 3;
	}
	else {
		value = value * 1;
	}

	switch (value) {
		case 0: {
			return 0;
		}
		case 1: {
			value++;
			break;
		}
		case 2: {
			int temp = 4;
			value += temp;
			break;
		}
		default: {
			return 0;
		}
	}

	switch (value) {
		case 0:    return 100    + value;
		case 10:   return 1000   + value;
		case 100:  return 10000  + value;
		case 1000: return 100000 + value;
	}

	return value;
}
```

The end bracket, `}`, is always on a line of its own. This makes it easier to parse in your head when the body of the `if` statement becomes larger.
The `case` clauses are indented w.r.t. the `switch` statement. This makes it easy to see where the switch stops. 
The brackets are optional.

Nerd tip: create a `source/.vimrc` file with as option `set cinoptions=l1`.

In a function with pointers or address references, the operator is attached to the type (`void*` you can call a "void pointer").

```
void someEventHandler(pod_t const* event, void* context, uint32_t& address) {
```

### If statement body on its own line, and always in brackets.

Putting the body on a separate line makes it easier to read, while leaving out brackets easily introduces bugs.

```
if (on) {
    turnOn = true;
}
```


>>>>>>> af3bbe18
## Naming

Identifiers follow the following convention, falling back to a previous rule if no specific case is declared for that particular scope.

- Namespace scope (possibly global):
	- classes (non-PODs): `UpperCamel`
	- structs (PODs): `small_caps_t`
	- enums: both members and type names currently varying between `UpperCamel` and `ALL_CAPS`
	- macros: `ALL_CAPS`
	- functions: `lowerCamel`
	- constants: `ALL_CAPS`
	- templates: same as underlying type
	- typedefs/aliases: same as underlying type
- Class/struct scope:
	- variables: `_underscoredLowerCamel`
	- methods: `lowerCamel`
	- constants: `ALL_CAPS`
- Method/function scope, including their parameters:
	- variables: `lowerCamel`

In a short overview:

```
#define CS_TYPE_CAST(EVT_NAME, PTR) reinterpret_cast<TYPIFY(EVT_NAME)*>(PTR)

static constexpr auto BLUETOOTH_NAME = "CRWN";

class ClassName {
   private:
    typedef uint8_t index_t;

    class Settings {
        bool isActive;
    };

   public:
    void functionName();
};

using MyVec = std::vector<uint8_t>;

struct __attribute__((__packed__)) a_packed_packet_t {
    uint8_t shortWord;
    uint32_t longWord;
};
```

Notes:
- Abbreviations in identifier are considered to be a whole word in `lowerCamel` or `UpperCamel`. Only the first letter of an abbreviation will be upper case. For example: `rssiMacAddress`.
- The convention for variable/member names is chosen to make it easier to recognize their scope and saves you from coming up with alternative names in contexts such as:
	```
	void setRssi(int8_t rssi) { _rssi = rssi; }
	```
- Avoid use of single letters for identifiers (with the exception of a variable for loop iterations) as it impairs search/replace tools and readability.
- Avoid use of names longer than about 35 characters.

## Comments

### Function comments
```
/**
 * Short description.
 *
 * Optional longer explanation.
 *
 * @param[in]     aParameter            Explanation.
 * @param[out]    anotherParameter      Explanation.
 * @param[in,out] exoticInOutParameter  Explanation.
 * @return        Explanation.
 */
```

## Various

### POD types

All data types that are used for communication over hardware protocols will be **Plain Old Data** types (PODs). All PODs will be declared as structs with the modifier `__attribute__((__packed__))`. Adding methods to datatypes that cross hardware boundaries is possible as long as these definitions do not interfere with the POD property of said type.

```
struct __attribute__((__packed__)) a_packed_packet_t {
	uint8_t shortWord;
	uint32_t longWord;
};
```

### Constants
There is a strong preference to use typed `constexpr` values over macros. The use of `auto` is permitted if the codebase would emit warnings when replacing a macro with a constexprs of particular type.

```
#define BLUETOOTH_NAME "CRWN"
static constexpr auto BLUETOOTH_NAME = "CRWN"; // <-- acceptable
static constexpr char[] BLUETOOTH_NAME = "CRWN"; // <-- preferred
```

### Declare variables on their own line

This usually makes it easier to read.

```
int a;
int b;
```

<<<<<<< HEAD
### If statement block must always be in brackets.

Leaving out brackets easily introduces bugs.

```
if (on) {
	turnOn = true;
}
```
=======
### Use nullptr instead of NULL

The preprocessor symbol `NULL` is usually defined as `(void*)0)`, but it is implementation defined. There are subtle differences between `NULL` and `nullptr` due to freedom of implementation. Hence `nullptr` is preferred or possibly an explicit alternative if `nullptr` doesn't lead to intended behaviour.

>>>>>>> af3bbe18

### Include what you use

Each source file `filename.cpp` file includes its corresponding header `filename.h`. 
If a class, struct or function etc., say `class someclass{};` is defined in `otherfilename.h`:
- If `filename.h` uses `someclass`, it should _directly_ `#include <otherfilename.h>`
- Else, if `filename.cpp` uses `someclass`, it should _directly_ `#include <otherfilename.h>`

This paradigm ensures that changing a header does not break any upward dependencies increases awareness of dependencies and make them easier to analyse.    

<|MERGE_RESOLUTION|>--- conflicted
+++ resolved
@@ -14,90 +14,6 @@
 
 # Code
 
-<<<<<<< HEAD
-=======
-## Whitespace
-
-Indent with tabs, align with spaces.
-
-Always put spaces after a comma, and before a `{`.
-Although you could argue that `if`, `switch`, etc are also functions, we put a space between those and the `(`.
-Math operators (`+`, `-`, `*`, etc) should also be surrounded by spaces.
-
-Header example:
-```
-class MyClass: public Foo {
-public:
-	int barMethod(uint8_t value, bool triple);
-}
-```
-
-Source example:
-```
-int MyClass::barMethod(uint8_t value, bool triple) {
-	if (triple && value > 0) {
-		value = value * 3;
-	}
-	else if (triple) {
-		value = (value + 3) / 3;
-	}
-	else {
-		value = value * 1;
-	}
-
-	switch (value) {
-		case 0: {
-			return 0;
-		}
-		case 1: {
-			value++;
-			break;
-		}
-		case 2: {
-			int temp = 4;
-			value += temp;
-			break;
-		}
-		default: {
-			return 0;
-		}
-	}
-
-	switch (value) {
-		case 0:    return 100    + value;
-		case 10:   return 1000   + value;
-		case 100:  return 10000  + value;
-		case 1000: return 100000 + value;
-	}
-
-	return value;
-}
-```
-
-The end bracket, `}`, is always on a line of its own. This makes it easier to parse in your head when the body of the `if` statement becomes larger.
-The `case` clauses are indented w.r.t. the `switch` statement. This makes it easy to see where the switch stops. 
-The brackets are optional.
-
-Nerd tip: create a `source/.vimrc` file with as option `set cinoptions=l1`.
-
-In a function with pointers or address references, the operator is attached to the type (`void*` you can call a "void pointer").
-
-```
-void someEventHandler(pod_t const* event, void* context, uint32_t& address) {
-```
-
-### If statement body on its own line, and always in brackets.
-
-Putting the body on a separate line makes it easier to read, while leaving out brackets easily introduces bugs.
-
-```
-if (on) {
-    turnOn = true;
-}
-```
-
-
->>>>>>> af3bbe18
 ## Naming
 
 Identifiers follow the following convention, falling back to a previous rule if no specific case is declared for that particular scope.
@@ -126,22 +42,22 @@
 static constexpr auto BLUETOOTH_NAME = "CRWN";
 
 class ClassName {
-   private:
-    typedef uint8_t index_t;
+private:
+	typedef uint8_t index_t;
 
-    class Settings {
-        bool isActive;
-    };
+	class Settings {
+		bool isActive;
+	};
 
-   public:
-    void functionName();
+public:
+	void functionName();
 };
 
 using MyVec = std::vector<uint8_t>;
 
 struct __attribute__((__packed__)) a_packed_packet_t {
-    uint8_t shortWord;
-    uint32_t longWord;
+	uint8_t shortWord;
+	uint32_t longWord;
 };
 ```
 
@@ -149,7 +65,9 @@
 - Abbreviations in identifier are considered to be a whole word in `lowerCamel` or `UpperCamel`. Only the first letter of an abbreviation will be upper case. For example: `rssiMacAddress`.
 - The convention for variable/member names is chosen to make it easier to recognize their scope and saves you from coming up with alternative names in contexts such as:
 	```
-	void setRssi(int8_t rssi) { _rssi = rssi; }
+	void setRssi(int8_t rssi) {
+		_rssi = rssi;
+	}
 	```
 - Avoid use of single letters for identifiers (with the exception of a variable for loop iterations) as it impairs search/replace tools and readability.
 - Avoid use of names longer than about 35 characters.
@@ -187,9 +105,9 @@
 There is a strong preference to use typed `constexpr` values over macros. The use of `auto` is permitted if the codebase would emit warnings when replacing a macro with a constexprs of particular type.
 
 ```
-#define BLUETOOTH_NAME "CRWN"
-static constexpr auto BLUETOOTH_NAME = "CRWN"; // <-- acceptable
-static constexpr char[] BLUETOOTH_NAME = "CRWN"; // <-- preferred
+#define BLUETOOTH_NAME "CRWN"                     // <-- obsolete
+static constexpr auto BLUETOOTH_NAME   = "CRWN";  // <-- acceptable
+static constexpr char[] BLUETOOTH_NAME = "CRWN";  // <-- preferred
 ```
 
 ### Declare variables on their own line
@@ -201,7 +119,10 @@
 int b;
 ```
 
-<<<<<<< HEAD
+### Use nullptr instead of NULL
+
+The preprocessor symbol `NULL` is usually defined as `(void*)0)`, but it is implementation defined. There are subtle differences between `NULL` and `nullptr` due to freedom of implementation. Hence `nullptr` is preferred or possibly an explicit alternative if `nullptr` doesn't lead to intended behaviour.
+
 ### If statement block must always be in brackets.
 
 Leaving out brackets easily introduces bugs.
@@ -211,12 +132,6 @@
 	turnOn = true;
 }
 ```
-=======
-### Use nullptr instead of NULL
-
-The preprocessor symbol `NULL` is usually defined as `(void*)0)`, but it is implementation defined. There are subtle differences between `NULL` and `nullptr` due to freedom of implementation. Hence `nullptr` is preferred or possibly an explicit alternative if `nullptr` doesn't lead to intended behaviour.
-
->>>>>>> af3bbe18
 
 ### Include what you use
 
