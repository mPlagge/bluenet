--- conflicted
+++ resolved
@@ -375,21 +375,14 @@
 
 
 <a name="switch_command_value"></a>
-<<<<<<< HEAD
-#### Switch command value
-=======
 #### Switch command value (uint 8)
->>>>>>> 9e4aa2d9
 
 Value | Name | Description
 --- | --- | ---
 0 | Off | Switch off.
 1-99 | Dimmed | Set a dimmed value.
 100 | Full on | Switch fully on.
-<<<<<<< HEAD
 254 | Behaviour | Set the default value determined by _behaviour_ rules.
-=======
->>>>>>> 9e4aa2d9
 255 | Default on | Set the default on value, determined by _twilight_ rules.
 
 
