--- conflicted
+++ resolved
@@ -51,22 +51,13 @@
  * that represented the CMAKE_BUILD_TYPE, such as Release or Debug.
  */
 typedef struct {
-<<<<<<< HEAD
-	uint8_t protocol;
-=======
 	uint8_t protocol; // Should be 1.
->>>>>>> 918ba94c
 	uint16_t dfu_version;
 	uint8_t major;
 	uint8_t minor;
 	uint8_t patch;
-<<<<<<< HEAD
-	uint8_t prerelease;
-	uint8_t build_type;
-=======
 	uint8_t prerelease; // 255 means it's not a pre-release.
 	uint8_t build_type; // See BuildType.
->>>>>>> 918ba94c
 } __attribute__((packed, aligned(4))) bluenet_ipc_bootloader_data_t;
 
 /**
