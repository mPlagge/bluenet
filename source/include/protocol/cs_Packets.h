/*
 * Author: Crownstone Team
 * Copyright: Crownstone (https://crownstone.rocks)
 * Date: Mar 12, 2019
 * License: LGPLv3+, Apache License 2.0, and/or MIT (triple-licensed)
 */
#pragma once

#include <cstdint>
#include "cfg/cs_Config.h"
#include "protocol/cs_CmdSource.h"
#include "protocol/cs_CommandTypes.h"
#include "protocol/cs_ErrorCodes.h"
#include "protocol/cs_ServiceDataPackets.h"
#include "protocol/cs_Typedefs.h"
#include "protocol/mesh/cs_MeshModelPackets.h"


#define LEGACY_MULTI_SWITCH_HEADER_SIZE (1+1)
#define LEGACY_MULTI_SWITCH_MAX_ITEM_COUNT 18

#define VALIDATION_KEY_LENGTH   4
#define SESSION_NONCE_LENGTH 	5

/**
 * Packets (structs) that are used over the air.
 *
 * These should be plain structs, without constructors, or member functions.
 * Instead of a constructor, you can add a function that fills a struct.
 *
 * If the definition becomes large, move it to its own file and include it in this file.
 */

enum EncryptionAccessLevel {
	ADMIN               = 0,
	MEMBER              = 1,
	BASIC               = 2,
	SETUP               = 100,
	SERVICE_DATA        = 101,
	LOCALIZATION        = 102, // Used for RC5 encryption.
	NOT_SET             = 201,
	ENCRYPTION_DISABLED = 254,
	NO_ONE              = 255
};

enum BackgroundAdvFlagBitPos {
	BG_ADV_FLAG_RESERVED = 0,
	BG_ADV_FLAG_IGNORE_FOR_PRESENCE = 1,
	BG_ADV_FLAG_TAP_TO_TOGGLE_ENABLED = 2
};

/**
 * Header of a control packet.
 */
struct __attribute__((__packed__)) control_packet_header_t {
	uint8_t protocolVersion;
	cs_control_cmd_t commandType;
	cs_buffer_size_t payloadSize;
};

/**
 * Control packet.
 */
template<cs_buffer_size_t N>
struct __attribute__((__packed__)) control_packet_t {
	control_packet_header_t header;
	uint8_t payload[N];
};

/**
 * Header of a result packet.
 */
struct __attribute__((__packed__)) result_packet_header_t {
	uint8_t protocolVersion = CS_CONNECTION_PROTOCOL_VERSION;
	cs_control_cmd_t commandType = CTRL_CMD_UNKNOWN;
	cs_ret_code_t returnCode = ERR_UNSPECIFIED;
	cs_buffer_size_t payloadSize = 0;
	result_packet_header_t() {}
	result_packet_header_t(cs_control_cmd_t commandType, cs_ret_code_t returnCode):
		commandType(commandType),
		returnCode(returnCode),
		payloadSize(0)
	{}
	result_packet_header_t(cs_control_cmd_t commandType, cs_ret_code_t returnCode, cs_buffer_size_t payloadSize):
		commandType(commandType),
		returnCode(returnCode),
		payloadSize(payloadSize)
	{}
};

/**
 * Result packet.
 */
template<cs_buffer_size_t N>
struct __attribute__((__packed__)) result_packet_t {
	result_packet_header_t header;
	uint8_t payload[N];
};

enum class PersistenceModeGet {
	CURRENT = 0,
	STORED = 1,
	FIRMWARE_DEFAULT = 2,
	UNKNOWN = 255
};

enum class PersistenceModeSet {
	TEMPORARY = 0,
	STORED = 1,
	UNKNOWN = 255
};

/**
 * State get/set header packet.
 */
struct __attribute__((__packed__)) state_packet_header_t {
	uint16_t stateType;
	uint16_t stateId;
	uint8_t persistenceMode; // PersistenceModeSet or PersistenceModeGet
	uint8_t reserved = 0;
};

/**
 * Flags to determine how to send the mesh message.
 *
 * All possibilities:
 *   1,0,0 Broadcast
 *   1,1,0 Broadcast, ack all provided IDs
 *   1,1,1 Broadcast, ack all known IDs
 *   0,0,0 Send command only to provided IDs
 *   0,1,0 Send command only to provided IDs, with ack
 *   0,0,1 Send command only to known IDs
 *   0,1,1 Send command only to known IDs, with ack
 */
union __attribute__((__packed__)) mesh_control_command_packet_flags_t {
	struct __attribute__((packed)) {
		bool broadcast: 1;
		bool reliable: 1;
		bool useKnownIds: 1;
	} flags;
	uint8_t asInt;
};

/**
 * Mesh control command header packet.
 */
struct __attribute__((__packed__)) mesh_control_command_packet_header_t {
	uint8_t type;
	mesh_control_command_packet_flags_t flags;
	uint8_t timeoutOrTransmissions; // 0 for default.
	uint8_t idCount; // 0 for broadcast.
	// List of ids.
	// Control packet.
};


/**
 * State errors: collection of errors that influence the switch behaviour.
 */
union __attribute__((__packed__)) state_errors_t {
	struct __attribute__((packed)) {
		bool overCurrent: 1;
		bool overCurrentDimmer: 1;
		bool chipTemp: 1;
		bool dimmerTemp: 1;
		bool dimmerOn: 1;
		bool dimmerOff: 1;
	} errors;
	uint32_t asInt;
};

/**
 * Behaviour settings.
 */
union __attribute__((packed)) behaviour_settings_t {
	struct __attribute__((packed)) {
		bool enabled : 1;
	} flags;
	uint32_t asInt;
};

/**
 * Switch state: combination of relay and dimmer state.
 * Relay:  0 = off, 1 = on
 * Dimmer: 0 = off, 100 = fully on
 */
union __attribute__((__packed__)) switch_state_t {
	struct __attribute__((packed)) {
		uint8_t dimmer : 7;
		uint8_t relay  : 1;
	} state;
	uint8_t asInt;
};

/**
 * A single multi switch item.
 * switchCmd: 0 = off, 100 = fully on.
 */
struct __attribute__((packed)) multi_switch_item_t {
	stone_id_t id;
	uint8_t switchCmd;
};

/**
 * Multi switch packet.
 */
struct __attribute__((packed)) multi_switch_t {
	uint8_t count;
	multi_switch_item_t items[5];
};

struct __attribute__((__packed__)) cs_legacy_multi_switch_item_t {
	stone_id_t id;
	uint8_t switchCmd;
	uint16_t timeout;
	uint8_t intent;
};

struct __attribute__((__packed__)) cs_legacy_multi_switch_t {
	uint8_t type; // Always 0 (type list).
	uint8_t count;
	cs_legacy_multi_switch_item_t items[LEGACY_MULTI_SWITCH_MAX_ITEM_COUNT];
};

struct __attribute__((__packed__)) switch_message_payload_t {
	uint8_t switchState;
};

struct __attribute__((__packed__)) opcode_message_payload_t {
	uint8_t opCode;
};

struct __attribute__((__packed__)) enable_message_payload_t {
	BOOL enable;
};

struct __attribute__((__packed__)) enable_scanner_message_payload_t {
	bool enable;
	uint16_t delay;
};

struct __attribute__((__packed__)) factory_reset_message_payload_t {
	uint32_t resetCode;
};

struct __attribute__((packed)) sun_time_t {
	uint32_t sunrise = 8*60*60;
	uint32_t sunset = 19*60*60;
};

/**
 * Packet to change ibeacon config ID.
 *
 * Timestamp: when to set the ID for the first time.
 * Interval: set ID every N seconds after timestamp.
 * Set interval = 0 to execute only once.
 * Set timestamp = 0, and interval = 0 to execute now.
 * A stored entry with timestamp = 0 and interval = 0, will be considered empty.
 */
struct __attribute__((__packed__)) ibeacon_config_id_packet_t {
	uint32_t timestamp = 0;
	uint16_t interval = 0;
};

// See ibeacon_config_id_packet_t
struct __attribute__((__packed__)) set_ibeacon_config_id_packet_t {
	uint8_t ibeaconConfigId = 0;
	ibeacon_config_id_packet_t config;
};

struct __attribute__((__packed__)) led_message_payload_t {
	uint8_t led;
	bool enable;
};

struct __attribute__((packed)) session_data_t {
	uint8_t protocol;
	uint8_t sessionNonce[SESSION_NONCE_LENGTH];
	uint8_t validationKey[VALIDATION_KEY_LENGTH];
};

struct __attribute__((packed)) behaviour_debug_t {
	uint32_t time;    // 0 if unknown.
	uint32_t sunrise; // 0 if unknown
	uint32_t sunset;  // 0 if unknown
	uint8_t overrideState;   // From switch aggregator, 255 when not set.
	uint8_t behaviourState;  // From switch aggregator, 255 when not set.
	uint8_t aggregatedState; // From switch aggregator, 255 when not set.
	uint8_t dimmerPowered; // 1 when powered.
	uint8_t behaviourEnabled; // 1 when enabled.
	uint64_t storedBehaviours; // Bitmask of behaviour indices that are stored.
	uint64_t activeBehaviours; // Bitmask of behaviour indices that are active.
	uint64_t extensionActive;  // Bitmask of behaviours with active end condition.
	uint64_t activeTimeoutPeriod; // Bitmask of behaviours that are in (presence) timeout period.
	uint64_t presence[8]; // Bitmask of presence per profile.
};

struct __attribute__((packed)) register_tracked_device_packet_t {
	uint16_t deviceId;
	uint8_t locationId = 0;
	uint8_t profileId;
	int8_t rssiOffset = 0;
	union __attribute__((packed)) {
		struct __attribute__((packed)) {
			bool reserved : 1;
			bool ignoreForBehaviour : 1;
			bool tapToToggle : 1;
		} flags;
		uint8_t asInt;
	} flags;
//	uint8_t flags;
	uint8_t deviceToken[TRACKED_DEVICE_TOKEN_SIZE];
	uint16_t timeToLiveMinutes = 0;
};

typedef register_tracked_device_packet_t update_tracked_device_packet_t;

struct cs_mesh_iv_index_t {
	// Same as net_flash_data_iv_index_t
    uint32_t iv_index;
    uint8_t iv_update_in_progress;
};

typedef uint32_t cs_mesh_seq_number_t;

struct __attribute__((packed)) cs_uicr_data_t {
	uint32_t board;

	union __attribute__((packed)) {
		struct __attribute__((packed)) {
			uint8_t productType;
			uint8_t region;
			uint8_t productFamily;
		} fields;
		uint32_t asInt;
	} productRegionFamily;

	union __attribute__((packed)) {
		struct __attribute__((packed)) {
			uint8_t patch;
			uint8_t minor;
			uint8_t major;
		} fields;
		uint32_t asInt;
	} majorMinorPatch;

	union __attribute__((packed)) {
		struct __attribute__((packed)) {
			uint8_t housing;
			uint8_t week; // week number
			uint8_t year; // last 2 digits of the year
		} fields;
		uint32_t asInt;
	} productionDateHousing;
};

<<<<<<< HEAD
/**
 * Struct stored in fds to be able to run an app using only this info.
 * 
 * Fields:
 *   - start_addr    The address the binary starts at.
 *   - size          The size of the binary.
 *   - checksum      The checksum calculated over the size of the binary (only padded by single zero for an odd size).
 *   - validation    Validation step by step, from checksum correct, enabled, to being able to boot.
 *   - id            The app id.
 *   - offset        The entry into the binary (will assume thumb mode, offset will be incremented with one).
 */
struct __attribute__((packed)) cs_microapp_t {
	uint32_t start_addr;
	uint16_t size;
	uint16_t checksum;
	uint8_t validation;
	uint8_t id;
	uint16_t offset;
};
=======
enum PowerSamplesType {
	POWER_SAMPLES_TYPE_SWITCHCRAFT = 0,
	POWER_SAMPLES_TYPE_SWITCHCRAFT_NON_TRIGGERED = 1,
};

struct __attribute__((packed)) cs_power_samples_header_t {
	uint8_t type;                 // PowerSamplesType.
	uint8_t index = 0;            // Some types have multiple lists of samples.
	uint16_t count = 0;           // Number of samples.
	uint32_t unixTimestamp;       // Unix timestamp of time the samples have been set.
	uint16_t delayUs;             // Delay of the measurement.
	uint16_t sampleIntervalUs;    // Time between samples.
	uint16_t reserved = 0;
	int16_t offset;               // Calculated offset (mean) of the samples.
	float multiplier;             // Multiply the sample value with this value to get a value in ampere, or volt.
	// Followed by: int16_t samples[count]
};

struct __attribute__((packed)) cs_power_samples_request_t {
	uint8_t type;                 // PowerSamplesType.
	uint8_t index = 0;            // Some types have multiple lists of samples.
};

struct __attribute__((packed)) cs_switch_history_header_t {
	uint8_t count;                // Number of items.
};

struct __attribute__((packed)) cs_switch_history_item_t {
	uint32_t timestamp;           // Timestamp of the switch command.
	uint8_t value;                // Switch command value.
	switch_state_t state;         // Switch state after executing the command.
	cmd_source_t source;          // Source of the command.

	cs_switch_history_item_t(uint32_t timestamp, uint8_t switchValue, switch_state_t switchState, const cmd_source_t& source):
		timestamp(timestamp),
		value(switchValue),
		state(switchState),
		source(source)
	{}
};

>>>>>>> 918ba94c

// ========================= functions =========================

/**
 * Returns true when a multi switch item is valid.
 */
inline bool cs_multi_switch_item_is_valid(multi_switch_item_t* item, size16_t size) {
	return (size == sizeof(multi_switch_item_t) && item->id != 0);
}

/**
 * Returns true when a multi switch packet is valid.
 */
inline bool cs_multi_switch_packet_is_valid(multi_switch_t* packet, size16_t size) {
	return (size >= 1 + packet->count * sizeof(multi_switch_item_t));
}

inline bool cs_legacy_multi_switch_item_is_valid(cs_legacy_multi_switch_item_t* item, size16_t size) {
	return (size == sizeof(cs_legacy_multi_switch_item_t) && item->id != 0);
}

inline bool cs_legacy_multi_switch_is_valid(const cs_legacy_multi_switch_t* packet, size16_t size) {
	if (size < LEGACY_MULTI_SWITCH_HEADER_SIZE) {
		return false;
	}
	if (packet->type != 0) {
		return false;
	}
	if (packet->count > LEGACY_MULTI_SWITCH_MAX_ITEM_COUNT) {
		return false;
	}
	if (size < LEGACY_MULTI_SWITCH_HEADER_SIZE + packet->count * sizeof(cs_legacy_multi_switch_item_t)) {
		return false;
	}
	return true;
}<|MERGE_RESOLUTION|>--- conflicted
+++ resolved
@@ -354,27 +354,6 @@
 	} productionDateHousing;
 };
 
-<<<<<<< HEAD
-/**
- * Struct stored in fds to be able to run an app using only this info.
- * 
- * Fields:
- *   - start_addr    The address the binary starts at.
- *   - size          The size of the binary.
- *   - checksum      The checksum calculated over the size of the binary (only padded by single zero for an odd size).
- *   - validation    Validation step by step, from checksum correct, enabled, to being able to boot.
- *   - id            The app id.
- *   - offset        The entry into the binary (will assume thumb mode, offset will be incremented with one).
- */
-struct __attribute__((packed)) cs_microapp_t {
-	uint32_t start_addr;
-	uint16_t size;
-	uint16_t checksum;
-	uint8_t validation;
-	uint8_t id;
-	uint16_t offset;
-};
-=======
 enum PowerSamplesType {
 	POWER_SAMPLES_TYPE_SWITCHCRAFT = 0,
 	POWER_SAMPLES_TYPE_SWITCHCRAFT_NON_TRIGGERED = 1,
@@ -416,7 +395,25 @@
 	{}
 };
 
->>>>>>> 918ba94c
+/**
+ * Struct stored in fds to be able to run an app using only this info.
+ * 
+ * Fields:
+ *   - start_addr    The address the binary starts at.
+ *   - size          The size of the binary.
+ *   - checksum      The checksum calculated over the size of the binary (only padded by single zero for an odd size).
+ *   - validation    Validation step by step, from checksum correct, enabled, to being able to boot.
+ *   - id            The app id.
+ *   - offset        The entry into the binary (will assume thumb mode, offset will be incremented with one).
+ */
+struct __attribute__((packed)) cs_microapp_t {
+	uint32_t start_addr;
+	uint16_t size;
+	uint16_t checksum;
+	uint8_t validation;
+	uint8_t id;
+	uint16_t offset;
+};
 
 // ========================= functions =========================
 
