--- conflicted
+++ resolved
@@ -17,17 +17,9 @@
 class BehaviourHandler : public EventListener, public Component {
 public:
 	/**
-<<<<<<< HEAD
 	 * Obtains a pointer to presence handler, if it exists.
 	 */
 	virtual cs_ret_code_t init() override;
-=======
-	 * Initialize this class:
-	 * - Read settings from flash.
-	 * - Start listening for events.
-	 */
-	void init();
->>>>>>> 9c1135bb
 
     /**
      * Computes the intended behaviour state of this crownstone based on
@@ -39,7 +31,7 @@
      * - STATE_BEHAVIOUR_SETTINGS
      * - CMD_GET_BEHAVIOUR_DEBUG
      */
-    void handleEvent(event_t& evt);
+    virtual void handleEvent(event_t& evt);
 
     /**
      * Acquires the current time and presence information. 
