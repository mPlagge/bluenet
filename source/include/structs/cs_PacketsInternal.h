--- conflicted
+++ resolved
@@ -91,11 +91,7 @@
 
 struct __attribute__((packed)) device_address_t {
 	uint8_t address[MAC_ADDRESS_LEN];
-<<<<<<< HEAD
 	uint8_t addressType = CS_ADDRESS_TYPE_RANDOM_STATIC;
-=======
-	uint8_t addressType;  // See CS_ADDRESS_TYPE
->>>>>>> cc7565d1
 };
 
 /**
