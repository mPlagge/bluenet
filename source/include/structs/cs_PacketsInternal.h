/*
 * Author: Crownstone Team
 * Copyright: Crownstone (https://crownstone.rocks)
 * Date: May 17, 2019
 * License: LGPLv3+, Apache License 2.0, and/or MIT (triple-licensed)
 */
#pragma once

#include <protocol/cs_ErrorCodes.h>
#include <protocol/cs_Packets.h>

/**
 * Packets (structs) that are used internally in the firmware, and can be changed freely.
 * This means packets that:
 * - do not go over the air
 * - do not go over uart
 * - are not stored in flash
 *
 * Constructors can be added, as they do not impact the size of the struct.
 *
 * If the definition becomes large, move it to its own file and include it in this file.
 */

/**
 * Variable length data encapsulation in terms of length and pointer to data.
 */
struct cs_data_t {
	buffer_ptr_t data    = nullptr; /** < Pointer to data. */
	cs_buffer_size_t len = 0;       /** < Length of data. */

	cs_data_t() : data(nullptr), len(0) {}
	cs_data_t(buffer_ptr_t buf, cs_buffer_size_t size) : data(buf), len(size) {}
};

/**
 * Variable length data encapsulation in terms of length and pointer to data.
 */
struct cs_const_data_t {
	const uint8_t* data = nullptr;      /** < Pointer to data. */
	cs_buffer_size_t len = 0;      /** < Length of data. */

	cs_const_data_t():
		data(nullptr),
		len(0)
	{}
	cs_const_data_t(const uint8_t* buf, cs_buffer_size_t size):
		data(buf),
		len(size)
	{}
};

struct cs_result_t {
	/**
	 * Return code.
	 *
	 * Should be set by the handler.
	 */
	cs_ret_code_t returnCode = ERR_EVENT_UNHANDLED;

	/**
	 * Buffer to put the result data in (can be nullptr).
	 */
	cs_data_t buf;

	/**
	 * Length of the data in the buffer.
	 *
	 * Should be set by the handler.
	 */
	cs_buffer_size_t dataSize = 0;

	cs_result_t() :                         buf() {}
	cs_result_t(cs_data_t buf) :            buf(buf) {}
	cs_result_t(cs_ret_code_t returnCode) : returnCode(returnCode), buf() {}
};

/**
 * Copy of BLE_GAP_ADDR_TYPES.
 *
 * More details, see:
 * https://devzone.nordicsemi.com/f/nordic-q-a/27012/how-to-distinguish-between-random-and-public-gap-addresses
 * https://devzone.nordicsemi.com/f/nordic-q-a/2084/gap-address-types
 */
enum CS_ADDRESS_TYPE {
	CS_ADDRESS_TYPE_PUBLIC                        = 0,    // Public (registered) static address.
	CS_ADDRESS_TYPE_RANDOM_STATIC                 = 1,    // Random static address (can only change at boot).
	CS_ADDRESS_TYPE_RANDOM_PRIVATE_RESOLVABLE     = 2,    // Random resolvable address (can change at any moment).
	CS_ADDRESS_TYPE_RANDOM_PRIVATE_NON_RESOLVABLE = 3,    // Random address (can change at any moment).
	CS_ADDRESS_TYPE_ANONYMOUS                     = 0x7F,  // No address is advertised.
};

struct __attribute__((packed)) device_address_t {
	uint8_t address[MAC_ADDRESS_LEN];
	uint8_t addressType = CS_ADDRESS_TYPE_RANDOM_STATIC;
};

/**
 * Scanned device.
 */
struct __attribute__((packed)) scanned_device_t {
	int8_t rssi;
	uint8_t address[MAC_ADDRESS_LEN];
	bool resolvedPrivateAddress;
	uint8_t addressType;  // See CS_ADDRESS_TYPE
	uint8_t channel;
	uint8_t dataSize;
	uint8_t* data;  // What is the content of this field?
					// See ble_gap_evt_adv_report_t
	// More possibilities: addressType, connectable, isScanResponse, directed, scannable, extended advertisements, etc.
};

/**
 * A single multi switch command.
 * switchCmd: 0 = off, 100 = fully on.
 */
struct __attribute__((packed)) internal_multi_switch_item_cmd_t {
	uint8_t switchCmd;
};

/**
 * A single multi switch packet, with target id.
 */
struct __attribute__((packed)) internal_multi_switch_item_t {
	stone_id_t id;
	internal_multi_switch_item_cmd_t cmd;
};

inline bool cs_multi_switch_item_is_valid(internal_multi_switch_item_t* item, size16_t size) {
	return (size == sizeof(internal_multi_switch_item_t) && item->id != 0);
}

struct __attribute__((packed)) control_command_packet_t {
	uint8_t protocolVersion = CS_CONNECTION_PROTOCOL_VERSION;
	CommandHandlerTypes type;
	buffer_ptr_t data;
	size16_t size;
	EncryptionAccessLevel accessLevel;
};

/**
 * Mesh control command packet.
 */
struct __attribute__((__packed__)) mesh_control_command_packet_t {
	mesh_control_command_packet_header_t header;
	stone_id_t* targetIds;
	control_command_packet_t controlCommand;
};

/**
 * How reliable a mesh message should be.
 *
 * For now, the associated number is the number of times the message gets sent.
 */
enum cs_mesh_msg_reliability {
	CS_MESH_RELIABILITY_INVALID = 0,
	CS_MESH_RELIABILITY_LOWEST  = 1,
	CS_MESH_RELIABILITY_LOW     = 3,
	CS_MESH_RELIABILITY_MEDIUM  = 5,
	CS_MESH_RELIABILITY_HIGH    = 10,
};

/**
 * How urgent a message is.
 *
 * Lower urgency means that it's okay if the message is not sent immediately.
 */
enum cs_mesh_msg_urgency {
	CS_MESH_URGENCY_LOW,
	CS_MESH_URGENCY_HIGH,
};

/**
 * Struct to communicate a mesh message.
 * type            Type of message.
 * flags           How to send the message.
 * reliability     Timeout for acked messages, number of transmission for unacked messages. Use 0 for the default value.
 * urgency         How quick the message should be sent.
 * idCount         Number of IDs, for targeted messages.
 * targetIds       Pointer to array with targeted stone IDs.
 * size            Size of the payload.
 * payload         The payload.
 */
struct cs_mesh_msg_t {
	cs_mesh_model_msg_type_t type;
<<<<<<< HEAD
	mesh_control_command_packet_flags_t flags;
	uint8_t reliability = 0;
	cs_mesh_msg_urgency urgency = CS_MESH_URGENCY_LOW;
	uint8_t idCount = 0;
	stone_id_t* targetIds = nullptr;
	size16_t size = 0;
	uint8_t* payload = nullptr;
=======
	uint8_t* payload;
	size16_t size                       = 0;
	cs_mesh_msg_reliability reliability = CS_MESH_RELIABILITY_LOW;
	cs_mesh_msg_urgency urgency         = CS_MESH_URGENCY_LOW;
>>>>>>> bb34d015
};

/**
 * Struct to communicate received state of other stones.
 * rssi            RSSI to this stone, or 0 if not received the state directly from that stone.
 * serviceData     State of the stone.
 */
struct state_external_stone_t {
	int8_t rssi;
	service_data_encrypted_t data;
};

/**
 * Unparsed background advertisement.
 */
struct __attribute__((__packed__)) adv_background_t {
	uint8_t protocol;
	uint8_t sphereId;
	uint8_t* data;
	uint8_t dataSize;
	uint8_t* macAddress;
	int8_t rssi;
};

/**
 * Parsed background advertisement.
 */
struct __attribute__((__packed__)) adv_background_parsed_t {
	uint8_t* macAddress;
	int8_t adjustedRssi;
	uint8_t locationId;
	uint8_t profileId;
	uint8_t flags;
};

struct __attribute__((__packed__)) adv_background_parsed_v1_t {
	uint8_t* macAddress;
	int8_t rssi;
	uint8_t deviceToken[TRACKED_DEVICE_TOKEN_SIZE];
};

struct profile_location_t {
	uint8_t profileId;
	uint8_t locationId;
	bool fromMesh  = false;
	bool simulated = false;
};

struct __attribute__((packed)) internal_register_tracked_device_packet_t {
	register_tracked_device_packet_t data;
	uint8_t accessLevel = NOT_SET;
};

typedef internal_register_tracked_device_packet_t internal_update_tracked_device_packet_t;

struct __attribute__((packed)) internal_tracked_device_heartbeat_packet_t {
	tracked_device_heartbeat_packet_t data;
	uint8_t accessLevel = NOT_SET;
};

#define CS_ADC_REF_PIN_NOT_AVAILABLE 255
#define CS_ADC_PIN_VDD 100

/**
 * Struct to configure an ADC channel.
 *
 * pin:                 The AIN pin to sample.
 * rangeMilliVolt:      The range in mV of the pin.
 * referencePin:        The AIN pin to be subtracted from the measured voltage.
 */
struct __attribute__((packed)) adc_channel_config_t {
	adc_pin_id_t pin;
	uint32_t rangeMilliVolt;
	adc_pin_id_t referencePin;
};

/**
 * Struct to configure the ADC.
 *
 * channelCount:        The amount of channels to sample.
 * channels:            The channel configs.
 * samplingIntervalUs:  The sampling interval in μs (each interval, all channels are sampled once).
 */
struct __attribute__((packed)) adc_config_t {
	adc_channel_id_t channelCount;
	adc_channel_config_t channels[CS_ADC_NUM_CHANNELS];
	uint32_t samplingIntervalUs;
};

/**
 * Result struct after configuring an ADC channel. Has all the info to put the sample values in context.
 *
 * Usage: Vpin = sampleVal / maxSampleValue * maxValueMilliVolt * 1000 + Vpinref
 *
 * pin:                 The AIN pin of this channel.
 * referencePin:        The AIN pin that was subtracted from the measured voltage on <pin>.
 * samplingIntervalUs:  The sampling interval in μs.
 * minValueMilliVolt:   Minimum of the measured voltage (Vpin - Vpinref) range, in mV.
 * maxValueMilliVolt:   Maximum of the measured voltage (Vpin - Vpinref) range, in mV.
 * minSampleValue:      Minimum of the sample value range.
 * maxSampleValue:      Maximum of the sample value range.
 */
struct __attribute__((packed)) adc_channel_config_result_t {
	adc_pin_id_t pin;
	adc_pin_id_t referencePin;
	uint16_t samplingIntervalUs;
	int16_t minValueMilliVolt;
	int16_t maxValueMilliVolt;
	adc_sample_value_t minSampleValue;
	adc_sample_value_t maxSampleValue;
};

/**
 * Struct communicated from the ADC class when it's done sampling a buffer.
 */
struct adc_buffer_t {
	/**
	 * Whether this buffer has valid data.
	 *
	 * This may change at any moment, so make sure to check it after calculations and be ready to revert.
	 */
	bool valid = false;

	/**
	 * Sequence number.
	 *
	 * Increased by 1 for each consecutive buffer. Can be used to check if you missed a buffer.
	 */
	adc_buffer_seq_nr_t seqNr = 0;

	/**
	 * The ADC config that was used to sample this buffer.
	 */
	adc_channel_config_result_t config[CS_ADC_NUM_CHANNELS];

	/**
	 * Pointer to the samples.
	 */
	adc_sample_value_t* samples = nullptr;
};

struct hub_data_reply_t {
	cs_ret_code_t retCode;
	cs_data_t data;
};

struct microapp_advertise_request_t {
	uint8_t type;  // 0 for encrypted service data.
	uint8_t version;
	uint16_t appUuid;
	cs_data_t data;
};

struct microapp_upload_internal_t {
	microapp_upload_t header;
	cs_data_t data;
};

struct mesh_topo_mac_result_t {
	uint8_t stoneId;
	uint8_t macAddress[MAC_ADDRESS_LEN];
};<|MERGE_RESOLUTION|>--- conflicted
+++ resolved
@@ -182,20 +182,13 @@
  */
 struct cs_mesh_msg_t {
 	cs_mesh_model_msg_type_t type;
-<<<<<<< HEAD
 	mesh_control_command_packet_flags_t flags;
-	uint8_t reliability = 0;
+	uint8_t reliability         = 0;
 	cs_mesh_msg_urgency urgency = CS_MESH_URGENCY_LOW;
-	uint8_t idCount = 0;
-	stone_id_t* targetIds = nullptr;
-	size16_t size = 0;
-	uint8_t* payload = nullptr;
-=======
-	uint8_t* payload;
-	size16_t size                       = 0;
-	cs_mesh_msg_reliability reliability = CS_MESH_RELIABILITY_LOW;
-	cs_mesh_msg_urgency urgency         = CS_MESH_URGENCY_LOW;
->>>>>>> bb34d015
+	uint8_t idCount             = 0;
+	stone_id_t* targetIds       = nullptr;
+	size16_t size               = 0;
+	uint8_t* payload            = nullptr;
 };
 
 /**
