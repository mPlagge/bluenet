--- conflicted
+++ resolved
@@ -171,12 +171,8 @@
 	STATE_BEHAVIOUR_SETTINGS                = 150,
 	STATE_MESH_IV_INDEX                     = 151,
 	STATE_MESH_SEQ_NUMBER                   = 152,
-<<<<<<< HEAD
-	
-	STATE_MICROAPP                          = 153,
-=======
 	STATE_BEHAVIOUR_MASTER_HASH             = 153,
->>>>>>> 770ba6e5
+	STATE_MICROAPP                          = 154,
 
 	/*
 	 * Internal commands and events.
@@ -305,15 +301,8 @@
 	EVT_SESSION_NONCE_SET,                            // Session nonce was generated.
 	EVT_SETUP_DONE,                                   // Setup is done (and settings are stored).
 
-<<<<<<< HEAD
-	EVT_ADC_RESTARTED,                                // ADC has been restarted.
-
-	EVT_PRESENCE_MUTATION,                            // Presence changed.
-
 	CMD_MICROAPP_UPLOAD,                              // MicroApp upload (e.g. Arduino code).
 
-=======
->>>>>>> 770ba6e5
 	EVT_GENERIC_TEST= 0xFFFF,                         // Can be used by the python test python lib for ad hoc tests during development.
 
 };
