/**
 * Author: Crownstone Team
 * Copyright: Crownstone (https://crownstone.rocks)
 * Date: Apr 23, 2015
 * License: LGPLv3+, Apache License 2.0, and/or MIT (triple-licensed)
 */
#pragma once

#include <cstdint>
#include <type_traits>
#include <tuple>

#include "cfg/cs_Config.h"
#include "drivers/cs_Serial.h"
#include "protocol/cs_CommandTypes.h"
#include "protocol/cs_ErrorCodes.h"
#include "structs/cs_PacketsInternal.h"

#include <behaviour/cs_SwitchBehaviour.h>
#include <behaviour/cs_TwilightBehaviour.h>
#include <behaviour/cs_ExtendedSwitchBehaviour.h>

#include <localisation/cs_RssiPingMessage.h>
#include <localisation/cs_Nearestnearestwitnessreport.h>
class TrackableEvent;

#include <time/cs_TimeSyncMessage.h>
#include <mesh/cs_MeshMsgEvent.h>

// #include <presence/cs_PresenceHandler.h>

enum TypeBases {
	State_Base   = 0x000,
	InternalBase = 0x100,

	// we keep internal events categorized so that the test suite
	// can easily send those while keeping flexibility in ordering this file.
	InternalBaseBluetooth = InternalBase + 0,
	InternalBaseSwitch = InternalBase + 20,
	InternalBasePower = InternalBase + 40,
	InternalBaseErrors = InternalBase + 60,
	InternalBaseStorage = InternalBase + 80,
	InternalBaseLogging = InternalBase + 100,
	InternalBaseADC = InternalBase + 120,
	InternalBaseMesh = InternalBase + 140,
	InternalBaseBehaviour = InternalBase + 170,
	InternalBaseLocalisation = InternalBase + 190,
	InternalBaseSystem = InternalBase + 210,
	InternalBaseTests = 0xF000,
};

/** Cast to underlying type.
 *
 * This can be used in the following way.
 *
 *   CS_TYPE type = CONFIG_TX_POWER;
 *   uint8_t raw_value = to_underlying_type(type);
 *
 * This should be used very rarely. Use the CS_TYPE wherever possible.
 */
template <typename T>
constexpr auto to_underlying_type(T e) noexcept
-> std::enable_if_t<std::is_enum<T>::value, std::underlying_type_t<T>> {
	return static_cast<std::underlying_type_t<T>>(e);
}

/**
 * Types:
 * - State types:
 *   - Prefixed with STATE (or old style: CONFIG)
 *   - These types can be stored in the State class.
 *   - Should have a fixed number, smaller than General_Base.
 * - Event types:
 *   - Prefixed with EVT.
 *   - Types that are sent to inform when something happened, or is going to happen.
 *   - If a fixed number is required, put it right after Internal_Base.
 * - Command types:
 *   - Prefixed with CMD.
 *   - Types that are sent to request something to be done.
 *   - If a fixed number is required, put it right after Internal_Base.
 */
enum class CS_TYPE: uint16_t {
	CONFIG_DO_NOT_USE                       = State_Base,   // Record keys should be in the range 0x0001 - 0xBFFF. The value 0x0000 is reserved by the system. The values from 0xC000 to 0xFFFF are reserved for use by the Peer Manager module and can only be used in applications that do not include Peer Manager.
//	CONFIG_DEVICE_TYPE                      = 1,
//	CONFIG_ROOM                             = 2,
//	CONFIG_FLOOR                            = 3,
//	CONFIG_NEARBY_TIMEOUT                   = 4,
	CONFIG_PWM_PERIOD                       = 5,
	CONFIG_IBEACON_MAJOR                    = 6,
	CONFIG_IBEACON_MINOR                    = 7,
	CONFIG_IBEACON_UUID                     = 8,
	CONFIG_IBEACON_TXPOWER                  = 9,
//	CONFIG_WIFI_SETTINGS                    = 10,
	CONFIG_TX_POWER                         = 11,
	CONFIG_ADV_INTERVAL                     = 12,  // Advertising interval in units of 0.625ms.
//	CONFIG_PASSKEY                          = 13,
//	CONFIG_MIN_ENV_TEMP                     = 14,
//	CONFIG_MAX_ENV_TEMP                     = 15,
	CONFIG_SCAN_DURATION                    = 16,  // Deprecate
//	CONFIG_SCAN_SEND_DELAY                  = 17,
	CONFIG_SCAN_BREAK_DURATION              = 18,  // Deprecate
	CONFIG_BOOT_DELAY                       = 19,
	CONFIG_MAX_CHIP_TEMP                    = 20,
//	CONFIG_SCAN_FILTER                      = 21,
//	CONFIG_SCAN_FILTER_SEND_FRACTION        = 22,
	CONFIG_CURRENT_LIMIT                    = 23,  // Not implemented yet, but something we want in the future.
	CONFIG_MESH_ENABLED                     = 24,
	CONFIG_ENCRYPTION_ENABLED               = 25,
	CONFIG_IBEACON_ENABLED                  = 26,
	CONFIG_SCANNER_ENABLED                  = 27,
//	CONFIG_CONT_POWER_SAMPLER_ENABLED       = 28,
//	CONFIG_TRACKER_ENABLED                  = 29,
//	CONFIG_ADC_BURST_SAMPLE_RATE            = 30,
//	CONFIG_POWER_SAMPLE_BURST_INTERVAL      = 31,
//	CONFIG_POWER_SAMPLE_CONT_INTERVAL       = 32,
	CONFIG_SPHERE_ID                        = 33,
	CONFIG_CROWNSTONE_ID                    = 34,
	CONFIG_KEY_ADMIN                        = 35,
	CONFIG_KEY_MEMBER                       = 36,
	CONFIG_KEY_BASIC                        = 37,
//	CONFIG_DEFAULT_ON                       = 38,
	CONFIG_SCAN_INTERVAL                    = 39,
	CONFIG_SCAN_WINDOW                      = 40,
	CONFIG_RELAY_HIGH_DURATION              = 41,
	CONFIG_LOW_TX_POWER                     = 42,
	CONFIG_VOLTAGE_MULTIPLIER               = 43,
	CONFIG_CURRENT_MULTIPLIER               = 44,
	CONFIG_VOLTAGE_ADC_ZERO                 = 45,
	CONFIG_CURRENT_ADC_ZERO                 = 46,
	CONFIG_POWER_ZERO                       = 47,
//	CONFIG_POWER_ZERO_AVG_WINDOW            = 48,
//	CONFIG_MESH_ACCESS_ADDRESS              = 49,
	CONFIG_SOFT_FUSE_CURRENT_THRESHOLD      = 50,
	CONFIG_SOFT_FUSE_CURRENT_THRESHOLD_DIMMER  = 51,
	CONFIG_PWM_TEMP_VOLTAGE_THRESHOLD_UP    = 52,
	CONFIG_PWM_TEMP_VOLTAGE_THRESHOLD_DOWN  = 53,
	CONFIG_PWM_ALLOWED                      = 54,
	CONFIG_SWITCH_LOCKED                    = 55,
	CONFIG_SWITCHCRAFT_ENABLED              = 56,
	CONFIG_SWITCHCRAFT_THRESHOLD            = 57,
//	CONFIG_MESH_CHANNEL                     = 58,
	CONFIG_UART_ENABLED                     = 59,
	CONFIG_NAME                             = 60,
	CONFIG_KEY_SERVICE_DATA                 = 61,
	CONFIG_MESH_DEVICE_KEY                  = 62,
	CONFIG_MESH_APP_KEY                     = 63,
	CONFIG_MESH_NET_KEY                     = 64,
	CONFIG_KEY_LOCALIZATION                 = 65,
	CONFIG_START_DIMMER_ON_ZERO_CROSSING    = 66,
	CONFIG_TAP_TO_TOGGLE_ENABLED            = 67,
	CONFIG_TAP_TO_TOGGLE_RSSI_THRESHOLD_OFFSET = 68,
	STATE_BEHAVIOUR_RULE                    = 69,
	STATE_TWILIGHT_RULE                     = 70,
	STATE_EXTENDED_BEHAVIOUR_RULE			= 71,

	STATE_RESET_COUNTER                     = 128,
	STATE_SWITCH_STATE                      = 129,
	STATE_ACCUMULATED_ENERGY                = 130,    // Energy used in μJ.
	STATE_POWER_USAGE                       = 131,    // Power usage in mW.
//	STATE_TRACKED_DEVICES,
//	STATE_SCHEDULE                          = 133,
	STATE_OPERATION_MODE                    = 134,
	STATE_TEMPERATURE                       = 135,
	STATE_FACTORY_RESET                     = 137,
//	STATE_LEARNED_SWITCHES,
	STATE_ERRORS                            = 139,
//	STATE_ERROR_OVER_CURRENT,
//	STATE_ERROR_OVER_CURRENT_DIMMER,
//	STATE_ERROR_CHIP_TEMP,
//	STATE_ERROR_DIMMER_TEMP,
//	STATE_IGNORE_BITMASK,
//	STATE_IGNORE_ALL,
//	STATE_IGNORE_LOCATION,
//	STATE_ERROR_DIMMER_ON_FAILURE,
//	STATE_ERROR_DIMMER_OFF_FAILURE,
	STATE_SUN_TIME                          = 149,
	STATE_BEHAVIOUR_SETTINGS                = 150,
	STATE_MESH_IV_INDEX                     = 151,
	STATE_MESH_SEQ_NUMBER                   = 152,
	STATE_BEHAVIOUR_MASTER_HASH             = 153,
	STATE_IBEACON_CONFIG_ID                 = 154,
	STATE_MICROAPP                          = 155,
	STATE_SOFT_ON_SPEED                     = 156,
	STATE_HUB_MODE                          = 157,
	STATE_UART_KEY                          = 158,

	/*
	 * Internal commands and events.
	 * Start at Internal_Base.
	 */

	// InternalBaseBluetooth
	EVT_ADV_BACKGROUND_PARSED = InternalBaseBluetooth,     // Sent when a background advertisement has been validated and parsed.
	EVT_DEVICE_SCANNED,                                    // Device was scanned.
	EVT_ADV_BACKGROUND,                                    // Background advertisement has been received.
	EVT_ADV_BACKGROUND_PARSED_V1,                          // Sent when a v1 background advertisement has been received.
	EVT_ADVERTISEMENT_UPDATED,                             // Advertisement was updated. TODO: advertisement data as payload?
	EVT_SCAN_STARTED,                                      // Scanner started scanning.
	EVT_SCAN_STOPPED,                                      // Scanner stopped scanning.
	EVT_BLE_CONNECT,                                       // Device connected.
	EVT_BLE_DISCONNECT,                                    // Device disconnected.
	CMD_ENABLE_ADVERTISEMENT,                              // Enable/disable advertising.

	// Switch (aggregator)
	CMD_SWITCH_OFF = InternalBaseSwitch,              // Turn switch off.
	CMD_SWITCH_ON,                                    // Turn switch on.
	CMD_SWITCH_TOGGLE,                                // Toggle switch.
	CMD_SWITCH,                                       // Set switch.
	CMD_SET_RELAY,                                    // Set the relay state.
	CMD_SET_DIMMER,                                   // Set the dimmer state.
	CMD_MULTI_SWITCH,                                 // Handle a multi switch.
	CMD_SWITCHING_ALLOWED,		                      // Set switch lock.
	CMD_DIMMING_ALLOWED,	                          // Set allow dimming.

	// Power
	EVT_DIMMER_POWERED = InternalBasePower,           // Dimmer being powered is changed. Payload: true when powered, and ready to be used.
	EVT_BROWNOUT_IMPENDING,                           // Brownout is impending (low chip supply voltage).

	// Errors
	EVT_CURRENT_USAGE_ABOVE_THRESHOLD = InternalBaseErrors,     // Current usage goes over the threshold.
	EVT_CURRENT_USAGE_ABOVE_THRESHOLD_DIMMER,                   // Current usage goes over the dimmer threshold, while dimmer is on.
	EVT_DIMMER_ON_FAILURE_DETECTED,                             // Dimmer leaks current, while it's supposed to be off.
	EVT_DIMMER_OFF_FAILURE_DETECTED,                            // Dimmer blocks current, while it's supposed to be on.
	EVT_CHIP_TEMP_ABOVE_THRESHOLD,                              // Chip temperature is above threshold.
	EVT_CHIP_TEMP_OK,                                           // Chip temperature is ok again.
	EVT_DIMMER_TEMP_ABOVE_THRESHOLD,                            // Dimmer temperature is above threshold.
	EVT_DIMMER_TEMP_OK,                                         // Dimmer temperature is ok again.
	EVT_DIMMER_FORCED_OFF,                                      // Dimmer was forced off.
	EVT_SWITCH_FORCED_OFF,                                      // Switch (relay and dimmer) was forced off.
	EVT_RELAY_FORCED_ON,                                        // Relay was forced on.

	// Storage
	EVT_STORAGE_INITIALIZED = InternalBaseStorage,    // Storage is initialized, storage is only usable after this event!
	EVT_STORAGE_WRITE_DONE,                           // An item has been written to storage.
	EVT_STORAGE_REMOVE_DONE,                          // An item has been invalidated at storage.
	EVT_STORAGE_REMOVE_ALL_TYPES_WITH_ID_DONE,        // All state values with a certain ID have been invalidated at storage.
	EVT_STORAGE_GC_DONE,                              // Garbage collection is done, invalidated data is actually removed at this point.
	EVT_STORAGE_FACTORY_RESET_DONE,                   // Factory reset of storage is done. /!\ Only to be used by State.
	EVT_STORAGE_PAGES_ERASED,                         // All storage pages are completely erased.
	CMD_FACTORY_RESET,                                // Perform a factory reset: clear all data.
	EVT_STATE_FACTORY_RESET_DONE,                     // Factory reset of state is done.
	EVT_MESH_FACTORY_RESET_DONE,                      // Factory reset of mesh storage is done.
	CMD_STORAGE_GARBAGE_COLLECT,                      // Start garbage collection of FDS.

	// Logging
	CMD_ENABLE_LOG_POWER = InternalBaseLogging,       // Enable/disable power calculations logging.
	CMD_ENABLE_LOG_CURRENT,                           // Enable/disable current samples logging.
	CMD_ENABLE_LOG_VOLTAGE,                           // Enable/disable voltage samples logging.
	CMD_ENABLE_LOG_FILTERED_CURRENT,                  // Enable/disable filtered current samples logging.

	// ADC config
	CMD_TOGGLE_ADC_VOLTAGE_VDD_REFERENCE_PIN = InternalBaseADC,     // Toggle ADC voltage pin. TODO: pin as payload?
	CMD_ENABLE_ADC_DIFFERENTIAL_CURRENT,                            // Toggle differential mode on current pin.
	CMD_ENABLE_ADC_DIFFERENTIAL_VOLTAGE,                            // Toggle differential mode on voltage pin.
	CMD_INC_VOLTAGE_RANGE,                                          // Increase voltage range.
	CMD_DEC_VOLTAGE_RANGE,                                          // Decrease voltage range.
	CMD_INC_CURRENT_RANGE,                                          // Increase current range.
	CMD_DEC_CURRENT_RANGE,                                          // Decrease current range.
	EVT_ADC_RESTARTED,                                              // ADC has been restarted. Sent before the first buffer is to be processed.

	// Mesh
	CMD_SEND_MESH_MSG = InternalBaseMesh,             // Send a mesh message.
	CMD_SEND_MESH_MSG_SET_TIME,                       // Send a set time mesh message.
	CMD_SEND_MESH_MSG_NOOP,                           // Send a noop mesh message.
	CMD_SEND_MESH_MSG_MULTI_SWITCH,                   // Send a switch mesh message.
	CMD_SEND_MESH_MSG_PROFILE_LOCATION,               // Send a profile location mesh message.
	CMD_SEND_MESH_MSG_SET_BEHAVIOUR_SETTINGS,         // Send a set behaviour settings mesh message.
	CMD_SEND_MESH_MSG_TRACKED_DEVICE_REGISTER,
	CMD_SEND_MESH_MSG_TRACKED_DEVICE_TOKEN,
	CMD_SEND_MESH_MSG_TRACKED_DEVICE_LIST_SIZE,
	CMD_SEND_MESH_CONTROL_COMMAND,                    // Send a control command via the mesh. All permission checks must have been done already!
	CMD_ENABLE_MESH,                                  // Enable/disable mesh.
	EVT_MESH_TRACKED_DEVICE_REGISTER,                 // Mesh received a tracked device to register.
	EVT_MESH_TRACKED_DEVICE_TOKEN,                    // Mesh received a tracked device token.
	EVT_MESH_TRACKED_DEVICE_LIST_SIZE,                // Mesh received a tracked device list size.
	EVT_MESH_SYNC_REQUEST_OUTGOING,                   // Before an outgoing sync request is broadcasted, this event is fired internally so that other event handlers can tag on.
	EVT_MESH_SYNC_REQUEST_INCOMING,                   // When a sync request is received, this event is fired internally so that each event handler can individually respond to it.
	EVT_MESH_SYNC_FAILED,                             // When syncing is considered to have failed, no more retries.
	EVT_MESH_EXT_STATE_0,                             // Mesh received part 0 of the state of a Crownstone.
	EVT_MESH_EXT_STATE_1,                             // Mesh received part 1 of the state of a Crownstone.
	EVT_MESH_PAGES_ERASED,                            // All mesh storage pages are completely erased.
	CMD_SEND_MESH_MSG_TRACKED_DEVICE_HEARTBEAT,       // Send a tracked device heartbeat mesh message.
	EVT_MESH_TRACKED_DEVICE_HEARTBEAT,                // Mesh received a tracked device heartbeat.
	EVT_MESH_RSSI_PING,                               // A ping message sent from another crownstone was received.
	EVT_MESH_TIME_SYNC,                               // A time sync message was received
	EVT_RECV_MESH_MSG,                                // A mesh message was received.
	EVT_MESH_NEAREST_WITNESS_REPORT,                  // CS_MESH_MODEL_TYPE_NEAREST_WITNESS_REPORT was received on the mesh and parsed by MeshMsgHandler. Payload: MeshMsgEvent

	// Behaviour
	CMD_ADD_BEHAVIOUR = InternalBaseBehaviour,        // Add a behaviour.
	CMD_REPLACE_BEHAVIOUR,                            // Replace a behaviour.
	CMD_REMOVE_BEHAVIOUR,                             // Remove a behaviour.
	CMD_GET_BEHAVIOUR,                                // Get a behaviour.
	CMD_GET_BEHAVIOUR_INDICES,                        // Get a list of indices of active behaviours.
	CMD_GET_BEHAVIOUR_DEBUG,                          // Get info to debug behaviour. Multiple classes will handle this command to fill pieces of info.
	CMD_CLEAR_ALL_BEHAVIOUR,                          // Clear all behaviours in the store, including persisted flash entries.
	EVT_BEHAVIOURSTORE_MUTATION,                      // Sent by BehaviourStore, after a change to the stored behaviours.
	EVT_BEHAVIOUR_OVERRIDDEN,                         // Informs whether behaviour is overridden by user (in override state).

	// Localisation of devices
	CMD_REGISTER_TRACKED_DEVICE = InternalBaseLocalisation, // Register a tracked device.
	CMD_UPDATE_TRACKED_DEVICE,                        // Update data of a tracked device.
	EVT_RECEIVED_PROFILE_LOCATION,                    // Received the location of a profile via mesh or command, or emulated by cs_TrackedDevices.
	EVT_PRESENCE_MUTATION,                            // Presence changed.
	EVT_STATE_EXTERNAL_STONE,                         // The state of another stone has been received.
	CMD_TRACKED_DEVICE_HEARTBEAT,                     // Set location of a tracked device, with a TTL. This command can be sent instead of advertisements.
	EVT_PRESENCE_CHANGE,                              // The presence has changed. When the first user enters, multiple events will be sent.
<<<<<<< HEAD
	EVT_TRACKABLE,                                    // TrackableParser emits updates of this type.
=======
	CMD_GET_PRESENCE,                                 // Get the current presence.
>>>>>>> c2747526

	// System
	CMD_RESET_DELAYED = InternalBaseSystem,           // Reboot scheduled with a (short) delay.
	EVT_GOING_TO_DFU,                                 // The system will reboot to DFU mode soon.

	CMD_SET_TIME,                                     // Set the time.
	CMD_SET_IBEACON_CONFIG_ID,                        // Set which ibeacon config id to use for advertising.
	EVT_TIME_SET,                                     // Time is set or changed. WARNING: this event is only sent on set time command. Payload: previous posix time
	EVT_TICK,                                         // Sent about every TICK_INTERVAL_MS ms.

	CMD_CONTROL_CMD,                                  // Handle a control command.
	EVT_SESSION_DATA_SET,                             // Session data and setup key are generated.
	EVT_SETUP_DONE,                                   // Setup is done (and settings are stored).

	CMD_GET_ADC_RESTARTS,                             // Get number of ADC restarts.
	CMD_GET_SWITCH_HISTORY,                           // Get the switch command history.
	CMD_GET_POWER_SAMPLES,                            // Get power samples of interesting events.
	CMD_GET_SCHEDULER_MIN_FREE,                       // Get minimum queue space left of app scheduler observed so far.
	CMD_GET_RESET_REASON,                             // Get last reset reason. Contents of POWER->RESETREAS as it was on boot.
	CMD_GET_GPREGRET,                                 // Get the Nth general purpose retention register as it was on boot.
	CMD_GET_ADC_CHANNEL_SWAPS,                        // Get number of detected ADC channel swaps.
	CMD_GET_RAM_STATS,                                // Get RAM statistics.

	CMD_MICROAPP,                                     // Microapp upload (e.g. Arduino code).
	EVT_MICROAPP,                                     // Microapp event (e.g. write done)
	CMD_MICROAPP_ADVERTISE,                           // A microapp wants to advertise something.

	EVT_HUB_DATA_REPLY,                               // Sent when the hub data reply is received.

	CMD_TEST_SET_TIME = InternalBaseTests,            // Set time for testing.
	EVT_GENERIC_TEST = 0xFFFF,                        // Can be used by the python test python lib for ad hoc tests during development.

};

CS_TYPE toCsType(uint16_t type);

/*---------------------------------------------------------------------------------------------------------------------
 *
 *                                               Custom structs
 *
 *-------------------------------------------------------------------------------------------------------------------*/

// TODO: these definitions (also the structs) should be moved to somewhere else.

enum class OperationMode {
	OPERATION_MODE_SETUP                       = 0x00,
	OPERATION_MODE_DFU                         = 0x01,
	OPERATION_MODE_FACTORY_RESET               = 0x02,
	OPERATION_MODE_NORMAL                      = 0x10,
	OPERATION_MODE_UNINITIALIZED               = 0xFF,
};

enum ResetCode {
	CS_RESET_CODE_SOFT_RESET = 0,
	CS_RESET_CODE_GO_TO_DFU_MODE = 1,
};

struct __attribute__((packed)) reset_delayed_t {
	uint8_t resetCode; // ResetCode
	uint16_t delayMs;
};

typedef uint16_t cs_file_id_t;

static const cs_file_id_t FILE_DO_NOT_USE     = 0x0000;
static const cs_file_id_t FILE_KEEP_FOREVER   = 0x0001;
static const cs_file_id_t FILE_CONFIGURATION  = 0x0003;

struct __attribute__((packed)) cs_type_and_id_t {
	CS_TYPE type;
	cs_state_id_t id;
};


/*---------------------------------------------------------------------------------------------------------------------
 *
 *                                               Types
 *
 *-------------------------------------------------------------------------------------------------------------------*/

#ifndef TYPIFY
#define TYPIFY(NAME) NAME ## _TYPE

/**
 * Takes a pointer to a buffer and reinterprets it as pointer to the given type.
 */
#define UNTYPIFY(EVT_NAME, PTR) reinterpret_cast<TYPIFY(EVT_NAME)*>(PTR)
#endif
typedef uint16_t TYPIFY(CONFIG_ADV_INTERVAL);
typedef uint16_t TYPIFY(CONFIG_BOOT_DELAY);
typedef uint8_t  TYPIFY(CONFIG_SPHERE_ID);
typedef uint8_t  TYPIFY(CONFIG_CROWNSTONE_ID);
typedef    float TYPIFY(CONFIG_CURRENT_MULTIPLIER);
typedef  int32_t TYPIFY(CONFIG_CURRENT_ADC_ZERO);
typedef     BOOL TYPIFY(CONFIG_ENCRYPTION_ENABLED);
typedef     BOOL TYPIFY(CONFIG_IBEACON_ENABLED);
typedef uint16_t TYPIFY(CONFIG_IBEACON_MAJOR);
typedef uint16_t TYPIFY(CONFIG_IBEACON_MINOR);
typedef cs_uuid128_t TYPIFY(CONFIG_IBEACON_UUID);
typedef   int8_t TYPIFY(CONFIG_IBEACON_TXPOWER);
typedef   int8_t TYPIFY(CONFIG_LOW_TX_POWER);
typedef   int8_t TYPIFY(CONFIG_MAX_CHIP_TEMP);
typedef     BOOL TYPIFY(CONFIG_MESH_ENABLED);
typedef  int32_t TYPIFY(CONFIG_POWER_ZERO);
typedef uint32_t TYPIFY(CONFIG_PWM_PERIOD);
typedef    float TYPIFY(CONFIG_PWM_TEMP_VOLTAGE_THRESHOLD_UP);
typedef    float TYPIFY(CONFIG_PWM_TEMP_VOLTAGE_THRESHOLD_DOWN);
typedef     BOOL TYPIFY(CONFIG_PWM_ALLOWED);
typedef uint16_t TYPIFY(CONFIG_RELAY_HIGH_DURATION);
typedef     BOOL TYPIFY(CONFIG_SCANNER_ENABLED);
typedef uint16_t TYPIFY(CONFIG_SCAN_BREAK_DURATION);
typedef uint16_t TYPIFY(CONFIG_SCAN_DURATION);
typedef uint16_t TYPIFY(CONFIG_SCAN_INTERVAL);
typedef uint16_t TYPIFY(CONFIG_SCAN_WINDOW);
typedef uint16_t TYPIFY(CONFIG_SOFT_FUSE_CURRENT_THRESHOLD);
typedef uint16_t TYPIFY(CONFIG_SOFT_FUSE_CURRENT_THRESHOLD_DIMMER);
typedef     BOOL TYPIFY(CONFIG_START_DIMMER_ON_ZERO_CROSSING);
typedef     BOOL TYPIFY(CONFIG_SWITCH_LOCKED);
typedef     BOOL TYPIFY(CONFIG_SWITCHCRAFT_ENABLED);
typedef    float TYPIFY(CONFIG_SWITCHCRAFT_THRESHOLD);
typedef     BOOL TYPIFY(CONFIG_TAP_TO_TOGGLE_ENABLED);
typedef   int8_t TYPIFY(CONFIG_TAP_TO_TOGGLE_RSSI_THRESHOLD_OFFSET);
typedef   int8_t TYPIFY(CONFIG_TX_POWER);
typedef  uint8_t TYPIFY(CONFIG_UART_ENABLED); //TODO: serial_enable_t
typedef    float TYPIFY(CONFIG_VOLTAGE_MULTIPLIER);
typedef  int32_t TYPIFY(CONFIG_VOLTAGE_ADC_ZERO);

typedef  int64_t TYPIFY(STATE_ACCUMULATED_ENERGY);
typedef state_errors_t TYPIFY(STATE_ERRORS);
typedef  uint8_t TYPIFY(STATE_FACTORY_RESET);
typedef  uint8_t TYPIFY(STATE_OPERATION_MODE);
typedef  int32_t TYPIFY(STATE_POWER_USAGE);
typedef uint16_t TYPIFY(STATE_RESET_COUNTER);
typedef switch_state_t TYPIFY(STATE_SWITCH_STATE);
typedef   int8_t TYPIFY(STATE_TEMPERATURE);
typedef sun_time_t TYPIFY(STATE_SUN_TIME);
typedef void TYPIFY(STATE_BEHAVIOUR_RULE);
typedef void TYPIFY(STATE_TWILIGHT_RULE);
typedef void TYPIFY(STATE_EXTENDED_BEHAVIOUR_RULE);
typedef behaviour_settings_t TYPIFY(STATE_BEHAVIOUR_SETTINGS);
typedef uint32_t TYPIFY(STATE_BEHAVIOUR_MASTER_HASH);
typedef cs_mesh_iv_index_t TYPIFY(STATE_MESH_IV_INDEX);
typedef cs_mesh_seq_number_t TYPIFY(STATE_MESH_SEQ_NUMBER);
typedef ibeacon_config_id_packet_t TYPIFY(STATE_IBEACON_CONFIG_ID);
typedef cs_microapp_t TYPIFY(STATE_MICROAPP);
typedef uint8_t TYPIFY(STATE_SOFT_ON_SPEED);
typedef uint8_t TYPIFY(STATE_HUB_MODE);


typedef  void TYPIFY(EVT_ADC_RESTARTED);
typedef  adv_background_t TYPIFY(EVT_ADV_BACKGROUND);
typedef  adv_background_parsed_t TYPIFY(EVT_ADV_BACKGROUND_PARSED);
typedef  adv_background_parsed_v1_t TYPIFY(EVT_ADV_BACKGROUND_PARSED_V1);
typedef  void TYPIFY(EVT_ADVERTISEMENT_UPDATED);
typedef  void TYPIFY(EVT_BLE_CONNECT);
typedef  void TYPIFY(EVT_BLE_DISCONNECT);
typedef  void TYPIFY(EVT_BROWNOUT_IMPENDING);
typedef  void TYPIFY(EVT_CHIP_TEMP_ABOVE_THRESHOLD);
typedef  void TYPIFY(EVT_CHIP_TEMP_OK);
typedef  reset_delayed_t TYPIFY(CMD_RESET_DELAYED);
typedef  void TYPIFY(EVT_CURRENT_USAGE_ABOVE_THRESHOLD_DIMMER);
typedef  void TYPIFY(EVT_CURRENT_USAGE_ABOVE_THRESHOLD);
typedef  void TYPIFY(CMD_DEC_CURRENT_RANGE);
typedef  void TYPIFY(CMD_DEC_VOLTAGE_RANGE);
typedef  scanned_device_t TYPIFY(EVT_DEVICE_SCANNED);
typedef  void TYPIFY(EVT_DIMMER_ON_FAILURE_DETECTED);
typedef  void TYPIFY(EVT_DIMMER_OFF_FAILURE_DETECTED);
typedef  BOOL TYPIFY(CMD_ENABLE_ADC_DIFFERENTIAL_CURRENT);
typedef  BOOL TYPIFY(CMD_ENABLE_ADC_DIFFERENTIAL_VOLTAGE);
typedef  BOOL TYPIFY(CMD_ENABLE_ADVERTISEMENT);
typedef  BOOL TYPIFY(CMD_ENABLE_LOG_CURRENT);
typedef  BOOL TYPIFY(CMD_ENABLE_LOG_FILTERED_CURRENT);
typedef  BOOL TYPIFY(CMD_ENABLE_LOG_POWER);
typedef  BOOL TYPIFY(CMD_ENABLE_LOG_VOLTAGE);
typedef  BOOL TYPIFY(CMD_ENABLE_MESH);
typedef  void TYPIFY(CMD_INC_VOLTAGE_RANGE);
typedef  void TYPIFY(CMD_INC_CURRENT_RANGE);
typedef  cs_mesh_model_msg_device_register_t TYPIFY(EVT_MESH_TRACKED_DEVICE_REGISTER);
typedef  cs_mesh_model_msg_device_register_t TYPIFY(CMD_SEND_MESH_MSG_TRACKED_DEVICE_REGISTER);
typedef  cs_mesh_model_msg_device_token_t TYPIFY(EVT_MESH_TRACKED_DEVICE_TOKEN);
typedef  cs_mesh_model_msg_device_token_t TYPIFY(CMD_SEND_MESH_MSG_TRACKED_DEVICE_TOKEN);
typedef  cs_mesh_model_msg_device_heartbeat_t TYPIFY(EVT_MESH_TRACKED_DEVICE_HEARTBEAT);
typedef  cs_mesh_model_msg_device_heartbeat_t TYPIFY(CMD_SEND_MESH_MSG_TRACKED_DEVICE_HEARTBEAT);
typedef  cs_mesh_model_msg_device_list_size_t TYPIFY(EVT_MESH_TRACKED_DEVICE_LIST_SIZE);
typedef  cs_mesh_model_msg_device_list_size_t TYPIFY(CMD_SEND_MESH_MSG_TRACKED_DEVICE_LIST_SIZE);
typedef  mesh_control_command_packet_t TYPIFY(CMD_SEND_MESH_CONTROL_COMMAND);
typedef  void TYPIFY(CMD_SWITCH_OFF);
typedef  void TYPIFY(CMD_SWITCH_ON);
typedef  void TYPIFY(CMD_SWITCH_TOGGLE);
typedef  internal_multi_switch_item_cmd_t TYPIFY(CMD_SWITCH);
typedef  internal_multi_switch_item_t TYPIFY(CMD_MULTI_SWITCH);
typedef  cs_mesh_msg_t TYPIFY(CMD_SEND_MESH_MSG);
typedef  internal_multi_switch_item_t TYPIFY(CMD_SEND_MESH_MSG_MULTI_SWITCH);
typedef  cs_mesh_model_msg_profile_location_t TYPIFY(CMD_SEND_MESH_MSG_PROFILE_LOCATION);
typedef  behaviour_settings_t TYPIFY(CMD_SEND_MESH_MSG_SET_BEHAVIOUR_SETTINGS);
typedef  uint32_t TYPIFY(CMD_SET_TIME);
typedef  void TYPIFY(CMD_FACTORY_RESET);
typedef  BOOL TYPIFY(CMD_DIMMING_ALLOWED);
typedef  void TYPIFY(EVT_DIMMER_FORCED_OFF);
typedef  BOOL TYPIFY(EVT_DIMMER_POWERED);
typedef  void TYPIFY(EVT_DIMMER_TEMP_ABOVE_THRESHOLD);
typedef  void TYPIFY(EVT_DIMMER_TEMP_OK);
typedef  void TYPIFY(EVT_RELAY_FORCED_ON);
typedef  control_command_packet_t TYPIFY(CMD_CONTROL_CMD);
typedef  void TYPIFY(EVT_SCAN_STARTED);
typedef  void TYPIFY(EVT_SCAN_STOPPED);
typedef  void TYPIFY(EVT_SETUP_DONE);
typedef  session_data_t TYPIFY(EVT_SESSION_DATA_SET);
typedef  state_external_stone_t TYPIFY(EVT_STATE_EXTERNAL_STONE);
typedef  void TYPIFY(EVT_STATE_FACTORY_RESET_DONE);
typedef  void TYPIFY(EVT_STORAGE_INITIALIZED);
typedef  cs_type_and_id_t TYPIFY(EVT_STORAGE_WRITE_DONE);
typedef  cs_type_and_id_t TYPIFY(EVT_STORAGE_REMOVE_DONE);
typedef  cs_state_id_t TYPIFY(EVT_STORAGE_REMOVE_ALL_TYPES_WITH_ID_DONE);
typedef  void TYPIFY(EVT_STORAGE_GC_DONE);
typedef  void TYPIFY(EVT_STORAGE_FACTORY_RESET_DONE);
typedef  void TYPIFY(EVT_STORAGE_PAGES_ERASED);
typedef  void TYPIFY(EVT_MESH_FACTORY_RESET_DONE);
typedef  void TYPIFY(CMD_STORAGE_GARBAGE_COLLECT);
typedef  void TYPIFY(EVT_SWITCH_FORCED_OFF);
typedef  bool TYPIFY(CMD_SWITCHING_ALLOWED);
typedef  uint32_t TYPIFY(EVT_TICK);
typedef  uint32_t TYPIFY(EVT_TIME_SET);
typedef  void TYPIFY(CMD_TOGGLE_ADC_VOLTAGE_VDD_REFERENCE_PIN);

// Behaviour
typedef SwitchBehaviour TYPIFY(CMD_ADD_BEHAVIOUR);
typedef std::tuple<uint8_t,SwitchBehaviour> TYPIFY(CMD_REPLACE_BEHAVIOUR);
typedef uint8_t TYPIFY(CMD_REMOVE_BEHAVIOUR); // index
typedef uint8_t TYPIFY(CMD_GET_BEHAVIOUR); // index
typedef void TYPIFY(CMD_GET_BEHAVIOUR_INDICES);
typedef void TYPIFY(CMD_GET_BEHAVIOUR_DEBUG);
typedef void TYPIFY(EVT_BEHAVIOURSTORE_MUTATION);
typedef BOOL TYPIFY(EVT_BEHAVIOUR_OVERRIDDEN);

// Localisation
typedef internal_register_tracked_device_packet_t TYPIFY(CMD_REGISTER_TRACKED_DEVICE);
typedef internal_update_tracked_device_packet_t TYPIFY(CMD_UPDATE_TRACKED_DEVICE);
typedef internal_tracked_device_heartbeat_packet_t TYPIFY(CMD_TRACKED_DEVICE_HEARTBEAT);
typedef uint8_t /* PresenceHandler::MutationType */ TYPIFY(EVT_PRESENCE_MUTATION);
typedef presence_change_t TYPIFY(EVT_PRESENCE_CHANGE);
<<<<<<< HEAD
typedef profile_location_t TYPIFY(EVT_RECEIVED_PROFILE_LOCATION);
typedef TrackableEvent TYPIFY(EVT_TRACKABLE);

=======
typedef void TYPIFY(CMD_GET_PRESENCE);
>>>>>>> c2747526
typedef bool TYPIFY(CMD_SET_RELAY);
typedef uint8_t TYPIFY(CMD_SET_DIMMER); // interpret as intensity value, not combined with relay state.
typedef void TYPIFY(EVT_GOING_TO_DFU);

// Mesh
typedef cs_mesh_model_msg_sync_request_t TYPIFY(EVT_MESH_SYNC_REQUEST_OUTGOING);
typedef cs_mesh_model_msg_sync_request_t TYPIFY(EVT_MESH_SYNC_REQUEST_INCOMING);
typedef void TYPIFY(EVT_MESH_SYNC_FAILED);
typedef void TYPIFY(EVT_MESH_PAGES_ERASED);
typedef mesh_state_part_0_t TYPIFY(EVT_MESH_EXT_STATE_0);
typedef mesh_state_part_1_t TYPIFY(EVT_MESH_EXT_STATE_1);
typedef uint32_t TYPIFY(CMD_SEND_MESH_MSG_SET_TIME);
typedef set_ibeacon_config_id_packet_t TYPIFY(CMD_SET_IBEACON_CONFIG_ID);
typedef void TYPIFY(CMD_SEND_MESH_MSG_NOOP);
typedef void TYPIFY(CMD_GET_ADC_RESTARTS);
typedef void TYPIFY(CMD_GET_SWITCH_HISTORY);
typedef cs_power_samples_request_t TYPIFY(CMD_GET_POWER_SAMPLES);
typedef void TYPIFY(CMD_GET_SCHEDULER_MIN_FREE);
typedef void TYPIFY(CMD_GET_RESET_REASON);
typedef uint8_t TYPIFY(CMD_GET_GPREGRET);
typedef void TYPIFY(CMD_GET_ADC_CHANNEL_SWAPS);
typedef void TYPIFY(CMD_GET_RAM_STATS);
typedef microapp_upload_packet_t TYPIFY(CMD_MICROAPP);
typedef microapp_notification_packet_t TYPIFY(EVT_MICROAPP);
typedef microapp_advertise_request_t TYPIFY(CMD_MICROAPP_ADVERTISE);
typedef uint32_t TYPIFY(CMD_TEST_SET_TIME);
typedef rssi_ping_message_t TYPIFY(EVT_MESH_RSSI_PING);
typedef time_sync_message_t TYPIFY(EVT_MESH_TIME_SYNC);
typedef MeshMsgEvent TYPIFY(EVT_RECV_MESH_MSG);
<<<<<<< HEAD
typedef MeshMsgEvent TYPIFY(EVT_MESH_NEAREST_WITNESS_REPORT);
=======
typedef hub_data_reply_t TYPIFY(EVT_HUB_DATA_REPLY);
>>>>>>> c2747526

/**
 * The size of a particular default value. In case of strings or arrays this is the maximum size of the corresponding
 * field. There are no fields that are of unrestricted size. For fields that are not implemented it is possible to
 * set size to 0.
 */
size16_t TypeSize(CS_TYPE const & type);

/**
 * Check if type can have multiple IDs.
 */
bool hasMultipleIds(CS_TYPE const & type);

/**
 * Check if type should be removed on factory reset.
 */
bool removeOnFactoryReset(CS_TYPE const & type, cs_state_id_t id);

/**
 * Gives the required access level to set a state type.
 */
EncryptionAccessLevel getUserAccessLevelSet(CS_TYPE const & type);

/**
 * Gives the required access level to get a state type.
 */
EncryptionAccessLevel getUserAccessLevelGet(CS_TYPE const & type);<|MERGE_RESOLUTION|>--- conflicted
+++ resolved
@@ -305,11 +305,8 @@
 	EVT_STATE_EXTERNAL_STONE,                         // The state of another stone has been received.
 	CMD_TRACKED_DEVICE_HEARTBEAT,                     // Set location of a tracked device, with a TTL. This command can be sent instead of advertisements.
 	EVT_PRESENCE_CHANGE,                              // The presence has changed. When the first user enters, multiple events will be sent.
-<<<<<<< HEAD
+	CMD_GET_PRESENCE,                                 // Get the current presence.
 	EVT_TRACKABLE,                                    // TrackableParser emits updates of this type.
-=======
-	CMD_GET_PRESENCE,                                 // Get the current presence.
->>>>>>> c2747526
 
 	// System
 	CMD_RESET_DELAYED = InternalBaseSystem,           // Reboot scheduled with a (short) delay.
@@ -551,13 +548,10 @@
 typedef internal_tracked_device_heartbeat_packet_t TYPIFY(CMD_TRACKED_DEVICE_HEARTBEAT);
 typedef uint8_t /* PresenceHandler::MutationType */ TYPIFY(EVT_PRESENCE_MUTATION);
 typedef presence_change_t TYPIFY(EVT_PRESENCE_CHANGE);
-<<<<<<< HEAD
+typedef void TYPIFY(CMD_GET_PRESENCE);
 typedef profile_location_t TYPIFY(EVT_RECEIVED_PROFILE_LOCATION);
 typedef TrackableEvent TYPIFY(EVT_TRACKABLE);
 
-=======
-typedef void TYPIFY(CMD_GET_PRESENCE);
->>>>>>> c2747526
 typedef bool TYPIFY(CMD_SET_RELAY);
 typedef uint8_t TYPIFY(CMD_SET_DIMMER); // interpret as intensity value, not combined with relay state.
 typedef void TYPIFY(EVT_GOING_TO_DFU);
@@ -587,11 +581,8 @@
 typedef rssi_ping_message_t TYPIFY(EVT_MESH_RSSI_PING);
 typedef time_sync_message_t TYPIFY(EVT_MESH_TIME_SYNC);
 typedef MeshMsgEvent TYPIFY(EVT_RECV_MESH_MSG);
-<<<<<<< HEAD
+typedef hub_data_reply_t TYPIFY(EVT_HUB_DATA_REPLY);
 typedef MeshMsgEvent TYPIFY(EVT_MESH_NEAREST_WITNESS_REPORT);
-=======
-typedef hub_data_reply_t TYPIFY(EVT_HUB_DATA_REPLY);
->>>>>>> c2747526
 
 /**
  * The size of a particular default value. In case of strings or arrays this is the maximum size of the corresponding
