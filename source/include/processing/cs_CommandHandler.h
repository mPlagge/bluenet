/*
 * Author: Crownstone Team
 * Copyright: Crownstone (https://crownstone.rocks)
 * Date: May 18, 2016
 * License: LGPLv3+, Apache License 2.0, and/or MIT (triple-licensed)
 */
#pragma once

#include <ble/cs_Nordic.h>
#include <ble/cs_Stack.h>
#include <common/cs_Types.h>
#include <protocol/cs_CommandTypes.h>


/**
 * Every command goes through the CommandHandler.
 *
 * TODO: In handleCommand is every function by default executed at ADMIN level. This should be at the lowest privilege
 * level.
 */
class CommandHandler : EventListener {
public:
	//! Gets a static singleton (no dynamic memory allocation)
	static CommandHandler& getInstance() {
		static CommandHandler instance;
		return instance;
	}

	/** Initialize command handler given board configuration.
	 */
	void init(const boards_config_t* board);

	/**
	 * Handle a command, see handleCommand()
	 */
	command_result_t handleCommand(const CommandHandlerTypes type, const cmd_source_t source);

	/**
	 * Handle a a command.
	 *
	 * @param[in]  type           Type of command.
	 * @param[in]  commandData    Data of the command.
	 * @param[in]  source         Source of the entity that issuce this command.
	 * @param[in]  accessLevel    Access level of the entity that issued this command. Default is ADMIN.
	 * @param[out] resultData     Buffer (that can be NULL) to put the result data in. Default is NULL.
	 * @return                    Result of the command.
	 */
	command_result_t handleCommand(
			const CommandHandlerTypes type,
			cs_data_t commandData,
			const cmd_source_t source,
			const EncryptionAccessLevel accessLevel = ADMIN,
			cs_data_t resultData = cs_data_t()
			);





	// Handle events as EventListener
	void handleEvent(event_t & event);

private:

	CommandHandler();

	app_timer_t      _resetTimerData;
	app_timer_id_t   _resetTimerId;

	const boards_config_t* _boardConfig;

<<<<<<< HEAD
	static const constexpr uint32_t SunTimeThrottlePeriod_s = 60*60*24;

=======
>>>>>>> 530ef322
	EncryptionAccessLevel getRequiredAccessLevel(const CommandHandlerTypes type);
	bool allowedAsMeshCommand(const CommandHandlerTypes type);

	command_result_t handleCmdNop                     (cs_data_t commandData, const EncryptionAccessLevel accessLevel, cs_data_t resultData);
	command_result_t handleCmdGotoDfu                 (cs_data_t commandData, const EncryptionAccessLevel accessLevel, cs_data_t resultData);
	command_result_t handleCmdReset                   (cs_data_t commandData, const EncryptionAccessLevel accessLevel, cs_data_t resultData);
	command_result_t handleCmdFactoryReset            (cs_data_t commandData, const EncryptionAccessLevel accessLevel, cs_data_t resultData);
	command_result_t handleCmdSetTime                 (cs_data_t commandData, const EncryptionAccessLevel accessLevel, cs_data_t resultData);
	command_result_t handleCmdSetSunTime              (cs_data_t commandData, const EncryptionAccessLevel accessLevel, cs_data_t resultData);
	command_result_t handleCmdIncreaseTx              (cs_data_t commandData, const EncryptionAccessLevel accessLevel, cs_data_t resultData);
	command_result_t handleCmdValidateSetup           (cs_data_t commandData, const EncryptionAccessLevel accessLevel, cs_data_t resultData);
	command_result_t handleCmdDisconnect              (cs_data_t commandData, const EncryptionAccessLevel accessLevel, cs_data_t resultData);
	command_result_t handleCmdResetErrors             (cs_data_t commandData, const EncryptionAccessLevel accessLevel, cs_data_t resultData);
	command_result_t handleCmdPwm                     (cs_data_t commandData, const EncryptionAccessLevel accessLevel, cs_data_t resultData);
	command_result_t handleCmdSwitch                  (cs_data_t commandData, const EncryptionAccessLevel accessLevel, cs_data_t resultData);
	command_result_t handleCmdRelay                   (cs_data_t commandData, const EncryptionAccessLevel accessLevel, cs_data_t resultData);
	command_result_t handleCmdMultiSwitch             (cs_data_t commandData, const cmd_source_t source, const EncryptionAccessLevel accessLevel, cs_data_t resultData);
	command_result_t handleCmdMeshCommand             (cs_data_t commandData, const EncryptionAccessLevel accessLevel, cs_data_t resultData);
	command_result_t handleCmdAllowDimming            (cs_data_t commandData, const EncryptionAccessLevel accessLevel, cs_data_t resultData);
	command_result_t handleCmdLockSwitch              (cs_data_t commandData, const EncryptionAccessLevel accessLevel, cs_data_t resultData);
	command_result_t handleCmdSetup                   (cs_data_t commandData, const EncryptionAccessLevel accessLevel, cs_data_t resultData);
	command_result_t handleCmdUartMsg                 (cs_data_t commandData, const EncryptionAccessLevel accessLevel, cs_data_t resultData);
	command_result_t handleCmdStateGet                (cs_data_t commandData, const EncryptionAccessLevel accessLevel, cs_data_t resultData);
	command_result_t handleCmdStateSet                (cs_data_t commandData, const EncryptionAccessLevel accessLevel, cs_data_t resultData);
	
	// delegate a command in the form of an event of given [typ], passing the commandData and using the allocated [resultData]
	command_result_t dispatchEventForCommand(CS_TYPE typ, cs_data_t commandData, cs_data_t resultData);

	/**
	 * Reset, after a delay.
	 * TODO: This function doesn't belong in this class.
	 */
	void resetDelayed(uint8_t opCode, uint16_t delayMs=2000);
};
<|MERGE_RESOLUTION|>--- conflicted
+++ resolved
@@ -69,11 +69,6 @@
 
 	const boards_config_t* _boardConfig;
 
-<<<<<<< HEAD
-	static const constexpr uint32_t SunTimeThrottlePeriod_s = 60*60*24;
-
-=======
->>>>>>> 530ef322
 	EncryptionAccessLevel getRequiredAccessLevel(const CommandHandlerTypes type);
 	bool allowedAsMeshCommand(const CommandHandlerTypes type);
 
