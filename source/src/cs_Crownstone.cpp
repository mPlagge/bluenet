/**
 * Author: Crownstone Team
 * Copyright: Crownstone (https://crownstone.rocks)
 * Date: 14 Aug., 2014
 * License: LGPLv3+, Apache License 2.0, and/or MIT (triple-licensed)
 */

/**********************************************************************************************************************
 *
 * The Crownstone is a high-voltage (110-240V) switch. It can be used for indoor localization and building automation.
 * It is an essential building block for smart homes. Contemporary switches do come with smartphone apps. However,
 * this does not simplify their use. The user needs to unlock her phone, open the app, navigate to the right screen,
 * and click a particular icon. A truly smart home knows that the user wants the lights on. For this, indoor
 * localization on a room level is required. Now, a smart home can turn on the lights there were the user resides.
 * Indoor localization can be used to adjust lights, temperature, or even music to your presence.
 *
 * Very remarkable, our Crownstone technology is one of the first open-source Internet of Things devices entering the
 * market (2016). Our firmware dates from 2014. Please, contact us if you encounter other IoT devices that are open
 * source!
 *
 * Read more on: https://crownstone.rocks
 *
 * Crownstone uses quite a sophisticated build system. It has to account for multiple devices and multiple
 * configuration options. For that the CMake system is used in parallel. Configuration options are set in a file
 * called CMakeBuild.config. Details can be found in the following documents:
 *
 * - Development/Installation:         https://github.com/crownstone/bluenet/blob/master/docs/INSTALL.md
 * - Protocol Definition:              https://github.com/crownstone/bluenet/blob/master/docs/PROTOCOL.md
 * - Firmware Specifications:          https://github.com/crownstone/bluenet/blob/master/docs/FIRMWARE_SPECS.md
 *
 *********************************************************************************************************************/

#include <cs_Crownstone.h>

#include <cfg/cs_AutoConfig.h>
#include <cfg/cs_Boards.h>
#include <cfg/cs_Git.h>
#include <cfg/cs_DeviceTypes.h>
#include <cfg/cs_HardwareVersions.h>
#include <common/cs_Types.h>
#include <drivers/cs_PWM.h>
#include <drivers/cs_RNG.h>
#include <drivers/cs_RTC.h>
#include <drivers/cs_Temperature.h>
#include <drivers/cs_Timer.h>
#include <processing/cs_EncryptionHandler.h>
#include <processing/cs_BackgroundAdvHandler.h>
#include <processing/cs_TapToToggle.h>
#include <protocol/cs_UartProtocol.h>
#include <storage/cs_State.h>
#include <structs/buffer/cs_EncryptionBuffer.h>
#include <util/cs_Utils.h>
#include <time/cs_SystemTime.h>

#include <switch/cs_SwitchAggregator.h>

#include <behaviour/cs_BehaviourHandler.h>
#include <behaviour/cs_BehaviourStore.h>

#include <array> // DEBUG 
#include <util/cs_Hash.h> // DEBUG

extern "C" {
#include <nrf_nvmc.h>
}

// Define test pin to enable gpio debug.
#define TEST_PIN 18

TYPIFY(EVT_TICK) Crownstone::_tickCount = 0;

/**********************************************************************************************************************
 * Main functionality
 *********************************************************************************************************************/

void handleZeroCrossing() {
	PWM::getInstance().onZeroCrossing();
}

/** Allocate Crownstone class and internal references.
 *
 * Create buffers, timers, storage, state, etc. We are running on an embedded device. Only allocate something in a
 * constructor. For dynamic information use the stack. Do not allocate/deallocate anything during runtime. It is
 * too risky. It might not be freed and memory might overflow. This type of hardware should run months without
 * interruption.
 *
 * There is a function IS_CROWNSTONE. What this actually is contrasted with are other BLE type devices, in particular
 * the Guidestone. The latter devices do not have the ability to switch, dim, or measure power consumption.
 *
 * The order with which items are created.
 *
 *  + buffers
 *  + event distpatcher
 *  + BLE stack
 *  + timer
 *  + persistent storage
 *  + state
 *  + command handler
 *  + factory reset
 *  + scanner
 *  + tracker
 *  + mesh
 *  + switch
 *  + temperature guard
 *  + power sampling
 *
 * The initialization is done in separate function.
 */
Crownstone::Crownstone(boards_config_t& board) :
	_boardsConfig(board),
	_mainTimerId(NULL),
	_operationMode(OperationMode::OPERATION_MODE_UNINITIALIZED)
{
	// TODO: can be replaced by: APP_TIMER_DEF(_mainTimerId); Though that makes _mainTimerId a static variable.
	_mainTimerData = { {0} };
	_mainTimerId = &_mainTimerData;

	EncryptionBuffer::getInstance().alloc(BLE_GATTS_VAR_ATTR_LEN_MAX);
	this->listen(); // note: passing pointer to other class in constructor might be dangerous.

	_stack = &Stack::getInstance();
	_advertiser = &Advertiser::getInstance();
	_timer = &Timer::getInstance();
	_storage = &Storage::getInstance();
	_state = &State::getInstance();
	_commandHandler = &CommandHandler::getInstance();
	_factoryReset = &FactoryReset::getInstance();

	_scanner = &Scanner::getInstance();
#if BUILD_MESHING == 1
	_mesh = &Mesh::getInstance();
#endif

	if (IS_CROWNSTONE(_boardsConfig.deviceType)) {
		_temperatureGuard = &TemperatureGuard::getInstance();
		_powerSampler = &PowerSampling::getInstance();
	}

};

/**
 * Initialize Crownstone firmware. First drivers are initialized (log modules, storage modules, ADC conversion,
 * timers). Then everything is configured independent of the mode (everything that is common to whatever mode the
 * Crownstone runs on). A callback to the local staticTick function for a timer is set up. Then the mode of
 * operation is switched and the BLE services are initialized.
 */
void Crownstone::init(uint16_t step) {
	switch (step) {
	case 0: {
		LOGi(FMT_HEADER, "init");
		initDrivers(step);
		break;
	}
	case 1: {
		initDrivers(step);
		LOG_MEMORY;
		LOG_FLUSH();

		TYPIFY(STATE_OPERATION_MODE) mode;
		_state->get(CS_TYPE::STATE_OPERATION_MODE, &mode, sizeof(mode));
		_operationMode = getOperationMode(mode);

		//! configure the crownstone
		LOGi(FMT_HEADER, "configure");
		configure();
		LOG_FLUSH();

		LOGi(FMT_CREATE, "timer");
		_timer->createSingleShot(_mainTimerId, (app_timer_timeout_handler_t)Crownstone::staticTick);
		LOG_FLUSH();

		LOGi(FMT_HEADER, "mode");
		switchMode(_operationMode);
		LOG_FLUSH();

		LOGi(FMT_HEADER, "init services");
		_stack->initServices();
		LOG_FLUSH();
		break;
	}
	}
}

/**
 * This must be called after the SoftDevice has started. The order in which things should be initialized is as follows:
 *   1. Stack.               Starts up the softdevice. It controls a lot of devices, so need to set it early.
 *   2. Timer.
 *   3. Storage.             Definitely after the stack has been initialized.
 *   4. State.               Storage should be initialized here.
 */
void Crownstone::initDrivers(uint16_t step) {
	switch (step) {
	case 0: {
		LOGi("Init drivers");
		startHFClock();
		_stack->init();
		_timer->init();

		_stack->initSoftdevice();

		cs_ret_code_t retCode = _storage->init();
		if (retCode != ERR_SUCCESS) {
			// We can try to erase all pages.
			retCode = _storage->eraseAllPages();
			if (retCode != ERR_SUCCESS) {
				// Only option left is to reboot and see if things work out next time.
				APP_ERROR_CHECK(NRF_ERROR_INVALID_STATE);
			}
			// Wait for pages erased event.
		}
		// Wait for storage initialized event.
		break;
	}
	case 1: {
		_state->init(&_boardsConfig);

		// If not done already, init UART
		// TODO: make into a class with proper init() function
		if (!_boardsConfig.flags.hasSerial) {
			serial_config(_boardsConfig.pinGpioRx, _boardsConfig.pinGpioTx);
			TYPIFY(CONFIG_UART_ENABLED) uartEnabled;
			_state->get(CS_TYPE::CONFIG_UART_ENABLED, &uartEnabled, sizeof(uartEnabled));
			serial_enable((serial_enable_t)uartEnabled);
		}

		uint32_t gpregret;
		sd_power_gpregret_get(0, &gpregret);
		uint32_t gpregret2;
		sd_power_gpregret_get(1, &gpregret2);
		LOGi("GPRegRet: %u %u", gpregret, gpregret2);

		// For now, use GPREGRET2 instead.
		sd_power_gpregret_get(1, &gpregret2);
		if (gpregret2 & GPREGRET2_STORAGE_RECOVERED) {
			_setStateValuesAfterStorageRecover = true;
			sd_power_gpregret_clr(1, GPREGRET2_STORAGE_RECOVERED);
		}
		if (_setStateValuesAfterStorageRecover) {
			LOGw("Set state values after storage recover.");
			// Set switch state to on, as that's the most likely and preferred state of the switch.
			TYPIFY(STATE_SWITCH_STATE) switchState;
			switchState.state.dimmer = 0;
			switchState.state.relay = 1;
			_state->set(CS_TYPE::STATE_SWITCH_STATE, &switchState, sizeof(switchState));
		}

		LOGi(FMT_INIT, "command handler");
		_commandHandler->init(&_boardsConfig);

		LOGi(FMT_INIT, "factory reset");
		_factoryReset->init();

		LOGi(FMT_INIT, "encryption handler");
		EncryptionHandler::getInstance().init();


		if (IS_CROWNSTONE(_boardsConfig.deviceType)) {
			// switch / PWM init
			LOGi(FMT_INIT, "switch / PWM");

			// Init SwitchAggregator
			TYPIFY(CONFIG_PWM_PERIOD) pwmPeriod;
			State::getInstance().get(CS_TYPE::CONFIG_PWM_PERIOD, 
				&pwmPeriod, sizeof(pwmPeriod));

			TYPIFY(CONFIG_RELAY_HIGH_DURATION) relayHighDuration = 0;
			State::getInstance().get(CS_TYPE::CONFIG_RELAY_HIGH_DURATION, 
				&relayHighDuration, sizeof(relayHighDuration));

			HwSwitch h(_boardsConfig, pwmPeriod, relayHighDuration);
						
			SwitchAggregator::getInstance().init(SwSwitch(h));
			// End init switchaggregator

			LOGi(FMT_INIT, "temperature guard");
			_temperatureGuard->init(_boardsConfig);

			LOGi(FMT_INIT, "power sampler");
			_powerSampler->init(_boardsConfig);
		}

		// init GPIOs
		if (_boardsConfig.flags.hasLed) {
			LOGi("Configure LEDs");
			// Note: DO NOT USE THEM WHILE SCANNING OR MESHING
			nrf_gpio_cfg_output(_boardsConfig.pinLedRed);
			nrf_gpio_cfg_output(_boardsConfig.pinLedGreen);
			// Turn the leds off
			if (_boardsConfig.flags.ledInverted) {
				nrf_gpio_pin_set(_boardsConfig.pinLedRed);
				nrf_gpio_pin_set(_boardsConfig.pinLedGreen);
			}
			else {
				nrf_gpio_pin_clear(_boardsConfig.pinLedRed);
				nrf_gpio_pin_clear(_boardsConfig.pinLedGreen);
			}
		}
		break;
	}
	}
}

/**
 * Configure the Bluetooth stack. This also increments the reset counter.
 *
 * The order within this function is important. For example setName() sets the BLE device name and
 * configureAdvertisements() defines advertisement parameters on appearance. These have to be called after
 * the storage has been initialized.
 */
void Crownstone::configure() {
	assert(_stack != NULL, "Stack");
	assert(_storage != NULL, "Storage");

	LOGi("> stack ...");
	_stack->initRadio();

	configureStack();

	// Don't do garbage collection now, it will block reading flash.
//	_storage->garbageCollect();

	increaseResetCounter();

	setName();

	LOGi("> advertisement ...");
	configureAdvertisement();
}

/** Sets default parameters of the Bluetooth connection.
 *
 * Data is transmitted with TX_POWER dBm.
 *
 * On transmission of data within a connection (higher interval -> lower power consumption, slow communication)
 *   - minimum connection interval (in steps of 1.25 ms, 16*1.25 = 20 ms)
 *   - maximum connection interval (in steps of 1.25 ms, 32*1.25 = 40 ms)
 * The supervision timeout multiplier is 400
 * The slave latency is 10
 * On advertising:
 *   - advertising interval (in steps of 0.625 ms, 1600*0.625 = 1 sec) (can be between 0x0020 and 0x4000)
 *   - advertising timeout (disabled, can be between 0x0001 and 0x3FFF, and is in steps of seconds)
 *
 * There is no whitelist defined, nor peer addresses.
 *
 * Process:
 *   [31.05.16] we used to stop / start scanning after a disconnect, now starting advertising is enough
 *   [23.06.16] restart the mesh on disconnect, otherwise we have ~10s delay until the device starts advertising.
 *   [29.06.16] restart the mesh disabled, this was limited to pca10000, it does crash dobeacon v0.7
 */
void Crownstone::configureStack() {
	// Set callback handler for a connection event
	_stack->setOnConnectCallback([&](uint16_t conn_handle) {
		LOGi("onConnect...");
		// TODO: see https://devzone.nordicsemi.com/index.php/about-rssi-of-ble
		// be neater about it... we do not need to stop, only after a disconnect we do...
#if ENABLE_RSSI_FOR_CONNECTION==1
		sd_ble_gap_rssi_stop(conn_handle);
		sd_ble_gap_rssi_start(conn_handle, 0, 0);
#endif
		uint32_t gpregret_id = 0;
		uint32_t gpregret_msk = 0xFF;
		sd_power_gpregret_clr(gpregret_id, gpregret_msk);
	});

	// Set callback handler for a disconnection event
	_stack->setOnDisconnectCallback([&](uint16_t conn_handle) {
		LOGi("onDisconnect...");
		if (_operationMode == OperationMode::OPERATION_MODE_SETUP) {
//			_advertiser->changeToLowTxPower();
			_advertiser->changeToNormalTxPower();
			_advertiser->updateAdvertisementParams();
		}
	});
}

/**
 * Populate advertisement (including service data) with information. The persistence mode is obtained from storage
 * (the _operationMode var is not used).
 */
void Crownstone::configureAdvertisement() {
	// Set the stored advertisement interval
	TYPIFY(CONFIG_ADV_INTERVAL) advInterval;
	_state->get(CS_TYPE::CONFIG_ADV_INTERVAL, &advInterval, sizeof(advInterval));
	_advertiser->setAdvertisingInterval(advInterval);
	_advertiser->init();

	// Create the iBeacon parameter object which will be used to configure the advertisement as an iBeacon.
	TYPIFY(CONFIG_IBEACON_MAJOR) major;
	TYPIFY(CONFIG_IBEACON_MINOR) minor;
	TYPIFY(CONFIG_IBEACON_TXPOWER) rssi;
	ble_uuid128_t uuid;
//	if (_operationMode == OperationMode::OPERATION_MODE_NORMAL) {
		_state->get(CS_TYPE::CONFIG_IBEACON_MAJOR, &major, sizeof(major));
		_state->get(CS_TYPE::CONFIG_IBEACON_MINOR, &minor, sizeof(minor));
		_state->get(CS_TYPE::CONFIG_IBEACON_UUID, uuid.uuid128, sizeof(uuid.uuid128));
		_state->get(CS_TYPE::CONFIG_IBEACON_TXPOWER, &rssi, sizeof(rssi));
//	}
//	else {
//		// TODO: Get default!
//	}
	LOGd("iBeacon: major=%u, minor=%u, rssi_on_1m=%i", major, minor, rssi);

	_beacon = new IBeacon(uuid, major, minor, rssi);

	// Create the ServiceData object which will be (mis)used to advertise select state variables from the Crownstone.
	_serviceData = new ServiceData();
	_serviceData->setDeviceType(_boardsConfig.deviceType);
	_serviceData->init();

	// The service data is populated with State information, but only in NORMAL mode.
	if (_operationMode == OperationMode::OPERATION_MODE_NORMAL) {
		LOGd("Normal mode, fill with state info");

		// Write crownstone id to the service data object.
		TYPIFY(CONFIG_CROWNSTONE_ID) crownstoneId;
		_state->get(CS_TYPE::CONFIG_CROWNSTONE_ID, &crownstoneId, sizeof(crownstoneId));
		_serviceData->updateCrownstoneId(crownstoneId);
		LOGi("Set crownstone id to %u", crownstoneId);

		// Write switch state to the service data object.
		TYPIFY(STATE_SWITCH_STATE) switchState;
		_state->get(CS_TYPE::STATE_SWITCH_STATE, &switchState, sizeof(switchState));
		_serviceData->updateSwitchState(switchState.asInt);

		// Write temperature to the service data object.
		_serviceData->updateTemperature(getTemperature());
	}

	// assign service data to stack
	_advertiser->setServiceData(_serviceData);

	if (_state->isTrue(CS_TYPE::CONFIG_IBEACON_ENABLED)) {
		_advertiser->configureAdvertisement(_beacon, _boardsConfig.deviceType);
	}
	else {
		_advertiser->configureAdvertisement(NULL, _boardsConfig.deviceType);
	}
}

/**
 * Create a particular service. Depending on the mode we can choose to create a set of services that we would need.
 * After creation of a service it cannot be deleted. This is a restriction of the Nordic Softdevice. If you need a
 * new set of services, you will need to change the mode of operation (in a persisted field). Then you can restart
 * the device and use the mode to enable another set of services.
 */
void Crownstone::createService(const ServiceEvent event) {
	switch(event) {
		case CREATE_DEVICE_INFO_SERVICE:
			LOGd("Create device info service");
			_deviceInformationService = new DeviceInformationService();
			_stack->addService(_deviceInformationService);
			break;
		case CREATE_SETUP_SERVICE:
			_setupService = new SetupService();
			_stack->addService(_setupService);
			break;
		case CREATE_CROWNSTONE_SERVICE:
			_crownstoneService = new CrownstoneService();
			_stack->addService(_crownstoneService);
			break;
		default:
			LOGe("Unknown creation event");
	}
}

/** Switch from one operation mode to another.
 *
 * Depending on the operation mode we have a different set of services / characteristics enabled. Subsequently,
 * also different entities are started (for example a scanner, or the BLE mesh).
 */
void Crownstone::switchMode(const OperationMode & newMode) {

	LOGd("Current mode: %s", TypeName(_oldOperationMode));
	LOGd("Switch to mode: %s", TypeName(newMode));

	switch(_oldOperationMode) {
		case OperationMode::OPERATION_MODE_UNINITIALIZED:
			break;
		case OperationMode::OPERATION_MODE_DFU:
		case OperationMode::OPERATION_MODE_NORMAL:
		case OperationMode::OPERATION_MODE_SETUP:
		case OperationMode::OPERATION_MODE_FACTORY_RESET:
			LOGe("Only switching from UNINITIALIZED to another mode is supported");
			break;
		default:
			LOGe("Unknown mode %i!", newMode);
			return;
	}

	_stack->halt();

	// Remove services that belong to the current operation mode.
	// This is not done... It is impossible to remove services in the SoftDevice.

	// Start operation mode
	startOperationMode(newMode);

	// Create services that belong to the new mode.
	switch(newMode) {
		case OperationMode::OPERATION_MODE_NORMAL:
			if (_oldOperationMode == OperationMode::OPERATION_MODE_UNINITIALIZED) {
				createService(CREATE_DEVICE_INFO_SERVICE);
			}
			createService(CREATE_CROWNSTONE_SERVICE);
			break;
		case OperationMode::OPERATION_MODE_SETUP:
			if (_oldOperationMode == OperationMode::OPERATION_MODE_UNINITIALIZED) {
				createService(CREATE_DEVICE_INFO_SERVICE);
			}
			createService(CREATE_SETUP_SERVICE);
			break;
		default:
			// nothing to do
			;
	}

	// Loop through all services added to the stack and create the characteristics.
	_stack->createCharacteristics();

	_stack->resume();

	switch(newMode) {
		case OperationMode::OPERATION_MODE_SETUP:
			LOGd("Configure setup mode");
//			_advertiser->changeToLowTxPower();
			_advertiser->changeToNormalTxPower();
			break;
		case OperationMode::OPERATION_MODE_FACTORY_RESET:
			LOGd("Configure factory reset mode");
			FactoryReset::getInstance().finishFactoryReset(_boardsConfig.deviceType);
			_advertiser->changeToNormalTxPower();
			break;
		case OperationMode::OPERATION_MODE_DFU:
			LOGd("Configure DFU mode");
			// TODO: have this function somewhere else.
			CommandHandler::getInstance().handleCommand(CTRL_CMD_GOTO_DFU, cmd_source_t(CS_CMD_SOURCE_INTERNAL));
			_advertiser->changeToNormalTxPower();
			break;
		default:
			_advertiser->changeToNormalTxPower();
	}

	// Enable AES encryption.
	if (_state->isTrue(CS_TYPE::CONFIG_ENCRYPTION_ENABLED)) {
		LOGi(FMT_ENABLE, "AES encryption");
		_stack->setAesEncrypted(true);
	}

//	_operationMode = newMode;
}

/**
 * The default name. This can later be altered by the user if the corresponding service and characteristic is enabled.
 * It is loaded from memory or from the default and written to the Stack.
 */
void Crownstone::setName() {
	static bool addResetCounterToName = false;
#if CHANGE_NAME_ON_RESET==1
	addResetCounterToName = true;
#endif
//	TYPIFY(CONFIG_NAME)
	char device_name[32];
	cs_state_data_t stateNameData(CS_TYPE::CONFIG_NAME, (uint8_t*)device_name, sizeof(device_name));
	_state->get(stateNameData);
	std::string deviceName;
	if (addResetCounterToName) {
		//! clip name to 5 chars and add reset counter at the end
		TYPIFY(STATE_RESET_COUNTER) resetCounter;
		_state->get(CS_TYPE::STATE_RESET_COUNTER, &resetCounter, sizeof(resetCounter));
		char devicename_resetCounter[32];
		sprintf(devicename_resetCounter, "%.*s_%d", MIN(stateNameData.size, 5), device_name, resetCounter);
		deviceName = std::string(devicename_resetCounter);
	} else {
		deviceName = std::string(device_name, stateNameData.size);
	}
	_advertiser->updateDeviceName(deviceName);
}

/**
 * Start the different modules depending on the operational mode. For example, in normal mode we use a scanner and
 * the mesh. In setup mode we use the serial module (but only RX).
 */
void Crownstone::startOperationMode(const OperationMode & mode) {
<<<<<<< HEAD
	EventDispatcher::getInstance().addListener(&_behaviourHandler);
	EventDispatcher::getInstance().addListener(&_behaviourStore);
	_presenceHandler.init();
	EventDispatcher::getInstance().addListener(&_presenceHandler);
=======
	_behaviourHandler.listen();
	_behaviourStore.listen();
	_presenceHandler.listen();
>>>>>>> 23f85657
	
	switch(mode) {
		case OperationMode::OPERATION_MODE_NORMAL: {
			_scanner->init();
			_scanner->setStack(_stack);

#if BUILD_MESHING == 1
			if (_state->isTrue(CS_TYPE::CONFIG_MESH_ENABLED)) {
				_mesh->init(_boardsConfig);
			}
#endif
			EncryptionHandler::getInstance().RC5InitKey(EncryptionAccessLevel::LOCALIZATION);
			_commandAdvHandler = &CommandAdvHandler::getInstance();
			_commandAdvHandler->init();

			_multiSwitchHandler = &MultiSwitchHandler::getInstance();
			_multiSwitchHandler->init();
			break;
		} 
		case OperationMode::OPERATION_MODE_SETUP:{
			// TODO: Why this hack?
			if (serial_get_state() == SERIAL_ENABLE_NONE) {
				serial_enable(SERIAL_ENABLE_RX_ONLY);
			}
			break;
		}
		default:{
			// nothing to be done
			break;
		}
	}
}

/**
 * After allocation of all modules, after initialization of each module, and after configuration of each module, we
 * are ready to "start". This means:
 *
 *   - advertise
 *   - turn on/off switch at boot (depending on default)
 *   - watch temperature excess
 *   - power sampling
 *   - schedule tasks
 */
void Crownstone::startUp() {

	LOGi(FMT_HEADER, "startup");

	TYPIFY(CONFIG_BOOT_DELAY) bootDelay;
	_state->get(CS_TYPE::CONFIG_BOOT_DELAY, &bootDelay, sizeof(bootDelay));
	if (bootDelay) {
		LOGi("Boot delay: %d ms", bootDelay);
		nrf_delay_ms(bootDelay);
	}

	//! start advertising
	LOGi("Start advertising");
	_advertiser->startAdvertising();

	// Set the stored tx power, must be done after advertising has started.
	TYPIFY(CONFIG_TX_POWER) txPower = 0;
	_state->get(CS_TYPE::CONFIG_TX_POWER, &txPower, sizeof(txPower));
	_advertiser->updateTxPower(txPower);

	// Have to give the stack a moment of pause to start advertising, otherwise we get into race conditions.
	// TODO: Is this still the case? Can we solve this differently?
	nrf_delay_ms(50);

	if (IS_CROWNSTONE(_boardsConfig.deviceType)) {
		//! Start temperature guard regardless of operation mode
		LOGi(FMT_START, "temp guard");
		_temperatureGuard->start();

		//! Start power sampler regardless of operation mode (as it is used for the current based soft fuse)
		LOGi(FMT_START, "power sampling");
		_powerSampler->startSampling();
	}

	// Start ticking main and services.
	scheduleNextTick();
	SystemTime::init();

	// The rest we only execute if we are in normal operation.
	// During other operation modes, most of the crownstone's functionality is disabled.
	if (_operationMode == OperationMode::OPERATION_MODE_NORMAL) {

		if (IS_CROWNSTONE(_boardsConfig.deviceType)) {
			// Let the power sampler call the PWM callback function on zero crossings.
			_powerSampler->enableZeroCrossingInterrupt(handleZeroCrossing);
		}

		_systemTime.listen();
		Scheduler::getInstance().listen();
		
		TapToToggle::getInstance().init(_boardsConfig.tapToToggleDefaultRssiThreshold);

		if (_state->isTrue(CS_TYPE::CONFIG_SCANNER_ENABLED)) {
			RNG rng;
			uint16_t delay = rng.getRandom16() / 6; // Delay in ms (about 0-10 seconds)
			_scanner->delayedStart(delay);
		}

		if (_state->isTrue(CS_TYPE::CONFIG_MESH_ENABLED)) {
#if BUILD_MESHING == 1
			_mesh->start();
			if (_state->isTrue(CS_TYPE::CONFIG_IBEACON_ENABLED)) {
				_mesh->advertise(_beacon);
			}
#endif
		}
		else {
			LOGi("Mesh not enabled");
		}

	}

	uint32_t err_code;
	ble_gap_addr_t address;
	err_code = sd_ble_gap_addr_get(&address);
	APP_ERROR_CHECK(err_code);

	_log(SERIAL_INFO, "\r\n");
	_log(SERIAL_INFO, "\t\t\tAddress: ");
	BLEutil::printAddress((uint8_t*)address.addr, BLE_GAP_ADDR_LEN);
	_log(SERIAL_INFO, "\r\n");

	_state->startWritesToFlash();

#ifdef RELAY_DEFAULT_ON
#if RELAY_DEFAULT_ON==0
	Switch::getInstance().turnOff();
#endif
#if RELAY_DEFAULT_ON==1
	Switch::getInstance().turnOn();
#endif
#endif
}

/**
 * Increase the reset counter. This can be used for debugging purposes. The reset counter is written to FLASH and
 * persists over reboots.
 */
void Crownstone::increaseResetCounter() {
	TYPIFY(STATE_RESET_COUNTER) resetCounter = 0;
	_state->get(CS_TYPE::STATE_RESET_COUNTER, &resetCounter, sizeof(resetCounter));
	resetCounter++;
	LOGi("Reset counter at %u", resetCounter);
	_state->set(CS_TYPE::STATE_RESET_COUNTER, &resetCounter, sizeof(resetCounter));
}

/**
 * Operations that are not sensitive with respect to time and only need to be called at regular intervals.
 * TODO: describe function calls and why they are required.
 */
void Crownstone::tick() {
	if (_tickCount % (60*1000/TICK_INTERVAL_MS) == 0) {
		LOG_MEMORY; // To check for memory leaks
	}
	// TODO: warning when close to out of memory
	// TODO: maybe detect memory leaks?

	if (_tickCount % (500/TICK_INTERVAL_MS) == 0) {
		TYPIFY(STATE_TEMPERATURE) temperature = getTemperature();
		_state->set(CS_TYPE::STATE_TEMPERATURE, &temperature, sizeof(temperature));
	}

	// Update advertisement service data
	// TODO: synchronize with servicedata.updateAdvertisementData()
	if (_tickCount % (500/TICK_INTERVAL_MS) == 0) {
//		_stack->updateAdvertisement();
	}

	event_t event(CS_TYPE::EVT_TICK, &_tickCount, sizeof(_tickCount));
	event.dispatch();
	++_tickCount;

	scheduleNextTick();
}

void Crownstone::scheduleNextTick() {
	Timer::getInstance().start(_mainTimerId, MS_TO_TICKS(TICK_INTERVAL_MS), this);
}

/**
 * An infinite loop in which the application ceases control to the SoftDevice at regular times. It runs the scheduler,
 * waits for events, and handles them. Also the printed statements in the log module are flushed.
 */
void Crownstone::run() {

	LOGi(FMT_HEADER, "running");

	while(1) {
		app_sched_execute();
#if BUILD_MESHING == 1
		// See mesh_interrupt_priorities.md
		bool done = nrf_mesh_process();
		if (done) {
			sd_app_evt_wait();
		}
#else
		sd_app_evt_wait();
#endif
		LOG_FLUSH();
	}
}

/**
 * Handle events that can come from other parts of the Crownstone firmware and even originate from outside of the
 * firmware via the BLE interface (an application, or the mesh).
 */
void Crownstone::handleEvent(event_t & event) {

	switch(event.type) {
		case CS_TYPE::EVT_STORAGE_INITIALIZED:
			init(1);
			startUp();
			LOG_FLUSH();
			break;
		case CS_TYPE::EVT_STORAGE_PAGES_ERASED: {
			LOGi("Storage pages erased, init storage");
			/*
			 * FDS init can't be called a second time, because it remembers that it's initializing, though
			 * doesn't continue doing so.
			 *
			 * The following commented out code could be used once FDS has been fixed.
			 * For now, we use GPREGRET2 to remember and do it next boot.
			 */
//			cs_ret_code_t retCode = _storage->init();
//			if (retCode != ERR_SUCCESS) {
//				LOGf("Storage init failed after page erase");
//				// Only option left is to reboot and see if things work out next time.
//				APP_ERROR_CHECK(NRF_ERROR_INTERNAL);
//			}
//
//			_setStateValuesAfterStorageRecover = true;
//			// Wait for storage initialized event.
			uint32_t gpregret;
			sd_power_gpregret_get(1, &gpregret);
			gpregret |= GPREGRET2_STORAGE_RECOVERED;
			sd_power_gpregret_set(1, gpregret);
			sd_nvic_SystemReset();
			break;
		}
		default:
			LOGnone("Event: %s [%i]", TypeName(event.type), to_underlying_type(event.type));
	}

	switch(event.type) {
		case CS_TYPE::CONFIG_NAME: {
			_advertiser->updateDeviceName(std::string((char*)event.data, event.size));
			break;
		}
		case CS_TYPE::CONFIG_TX_POWER: {
			_advertiser->updateTxPower(*(TYPIFY(CONFIG_TX_POWER)*)event.data);
			break;
		}
		case CS_TYPE::CONFIG_ADV_INTERVAL: {
			_advertiser->updateAdvertisingInterval(*(TYPIFY(CONFIG_ADV_INTERVAL)*)event.data);
			break;
		}
		case CS_TYPE::CMD_ENABLE_ADVERTISEMENT: {
			TYPIFY(CMD_ENABLE_ADVERTISEMENT) enable = *(TYPIFY(CMD_ENABLE_ADVERTISEMENT)*)event.data;
			if (enable) {
				_advertiser->startAdvertising();
			}
			else {
				_advertiser->stopAdvertising();
			}
			// TODO: should be done via event.
			UartProtocol::getInstance().writeMsg(UART_OPCODE_TX_ADVERTISEMENT_ENABLED, (uint8_t*)&enable, 1);
			break;
		}
		case CS_TYPE::CMD_ENABLE_MESH: {
#if BUILD_MESHING == 1
			uint8_t enable = *(uint8_t*)event.data;
			if (enable) {
				_mesh->start();
			}
			else {
				_mesh->stop();
			}
			UartProtocol::getInstance().writeMsg(UART_OPCODE_TX_MESH_ENABLED, &enable, 1);
#endif
			break;
		}
		case CS_TYPE::CONFIG_IBEACON_ENABLED: {
			__attribute__((unused)) TYPIFY(CONFIG_IBEACON_ENABLED) enabled = *(TYPIFY(CONFIG_IBEACON_ENABLED)*)event.data;
			// 12-sep-2019 TODO: implement
			LOGw("TODO ibeacon enabled=%i", enabled);
			break;
		}
		case CS_TYPE::EVT_ADVERTISEMENT_UPDATED: {
			_advertiser->updateAdvertisementData();
			break;
		}
		case CS_TYPE::EVT_BROWNOUT_IMPENDING: {
			// Don't log anything, immediately write gpregret and reboot.
			// Do this in interrupt (cs_Handlers.cpp) instead, else we're still too late.
//			LOGf("brownout impending!! force shutdown ...")
//			uint32_t gpregret_id = 0;
//			uint32_t gpregret_msk = GPREGRET_BROWNOUT_RESET;
//			// now reset with brownout reset mask set.
//			// NOTE: do not clear the gpregret register, this way
//			//   we can count the number of brownouts in the bootloader
//			sd_power_gpregret_set(gpregret_id, gpregret_msk);
//			// Soft reset, because brownout can't be distinguished from hard reset otherwise.
//			sd_nvic_SystemReset();
			break;
		}
		case CS_TYPE::CMD_SET_OPERATION_MODE: {
			OperationMode mode = *(OperationMode*)event.data;
			switchMode(mode);
			break;
		}
		default:
			return;
	}
}

void on_exit(void) {
	LOGf("PROGRAM TERMINATED");
}

/**
 * If UART is enabled this will be the message printed out over a serial connection. In release mode we will not by
 * default use the UART, it will need to be turned on.
 *
 * For DFU, application should be at (BOOTLOADER_REGION_START - APPLICATION_START_CODE - DFU_APP_DATA_RESERVED). For
 * example, for (0x38000 - 0x1C000 - 0x400) this is 0x1BC00 (113664 bytes).
 */
void initUart(uint8_t pinRx, uint8_t pinTx) {
	serial_config(pinRx, pinTx);
	serial_init(SERIAL_ENABLE_RX_AND_TX);
	_log(SERIAL_INFO, SERIAL_CRLF);

	LOGi("Welcome to Bluenet!");
	LOGi("\033[35;1m");
	LOGi(" _|_|_|    _|                                            _|     ");
	LOGi(" _|    _|  _|  _|    _|    _|_|    _|_|_|      _|_|    _|_|_|_| ");
	LOGi(" _|_|_|    _|  _|    _|  _|_|_|_|  _|    _|  _|_|_|_|    _|     ");
	LOGi(" _|    _|  _|  _|    _|  _|        _|    _|  _|          _|     ");
	LOGi(" _|_|_|    _|    _|_|_|    _|_|_|  _|    _|    _|_|_|      _|_| ");
	LOGi("\033[0m");
	
	LOGi("Firmware version %s", g_FIRMWARE_VERSION);
	LOGi("Git hash %s", g_GIT_SHA1);
	LOGi("Compilation date: %s", g_COMPILATION_DAY);
	LOGi("Compilation time: %s", __TIME__);
	LOGi("Build type: %s", g_BUILD_TYPE);
	LOGi("Hardware version: %s", get_hardware_version());
	LOGi("Verbosity: %i", SERIAL_VERBOSITY);
#ifdef DEBUG
	LOGi("DEBUG: defined")
#else
	LOGi("DEBUG: undefined")
#endif
	LOG_MEMORY;
}

/**********************************************************************************************************************/

/** Overwrite the hardware version.
 *
 * The firmware is compiled with particular defaults. When a particular product comes from the factory line it has
 * by default FFFF FFFF in this UICR location. If this is the case, there are two options to cope with this:
 *   1. Create a custom firmware per device type where this field is adjusted at runtime.
 *   2. Create a custom firmware per device type with the UICR field state in the .hex file. In the latter case,
 *      if the UICR fields are already set, this might lead to a conflict.
 * There is chosen for the first option. Even if rare cases where there are devices types with FFFF FFFF in the field,
 * the runtime always tries to overwrite it with the (let's hope) proper state.
 */
void overwrite_hardware_version() {
	uint32_t hardwareBoard = NRF_UICR->CUSTOMER[UICR_BOARD_INDEX];
	if (hardwareBoard == 0xFFFFFFFF) {
		LOGw("Write board type into UICR");
		nrf_nvmc_write_word(HARDWARE_BOARD_ADDRESS, DEFAULT_HARDWARE_BOARD);
	}
	LOGd("Board: %p", hardwareBoard);
}

/** Enable NFC pins to be used as GPIO.
 *
 * Warning: this is stored in UICR, so it's persistent.
 * Warning: NFC pins leak a bit of current when not at same voltage level.
 */
void enableNfcPins() {
	if (NRF_UICR->NFCPINS != 0) {
		nrf_nvmc_write_word((uint32_t)&(NRF_UICR->NFCPINS), 0);
	}
}

void printNfcPins() {
	uint32_t val = NRF_UICR->NFCPINS;
	if (val == 0) {
		LOGd("NFC pins enabled (%p)", val);
	}
	else {
		LOGd("NFC pins disabled (%p)", val);
	}
}

void Crownstone::startHFClock() {
	// Reference: https://devzone.nordicsemi.com/f/nordic-q-a/6394/use-external-32mhz-crystal

	// Start the external high frequency crystal
	NRF_CLOCK->EVENTS_HFCLKSTARTED = 0;
	NRF_CLOCK->TASKS_HFCLKSTART = 1;

	// Wait for the external oscillator to start up
	while (NRF_CLOCK->EVENTS_HFCLKSTARTED == 0) {}
	LOGd("HF clock started");
}

/**********************************************************************************************************************
 * The main function. Note that this is not the first function called! For starters, if there is a bootloader present,
 * the code within the bootloader has been processed before. But also after the bootloader, the code in
 * cs_sysNrf51.c will set event handlers and other stuff (such as coping with product anomalies, PAN), before calling
 * main. If you enable a new peripheral device, make sure you enable the corresponding event handler there as well.
 *********************************************************************************************************************/

int main() {
#ifdef TEST_PIN
	nrf_gpio_cfg_output(TEST_PIN);
	nrf_gpio_pin_clear(TEST_PIN);
#endif

	// this enabled the hard float, without it, we get a hardfault
	SCB->CPACR |= (3UL << 20) | (3UL << 22); __DSB(); __ISB();

	atexit(on_exit);

#if CS_SERIAL_NRF_LOG_ENABLED > 0
	NRF_LOG_INIT(NULL);
	NRF_LOG_DEFAULT_BACKENDS_INIT();
	NRF_LOG_INFO("Main");
	NRF_LOG_FLUSH();
#endif

	uint32_t errCode;
	boards_config_t board = {};
	errCode = configure_board(&board);
	APP_ERROR_CHECK(errCode);

	// Init GPIO pins early in the process!
	switch (board.hardwareBoard) {
	case ACR01B10C:
		enableNfcPins();
		break;
	default:
		break;
	}
	if (IS_CROWNSTONE(board.deviceType)) {
		nrf_gpio_cfg_output(board.pinGpioPwm);
		if (board.flags.pwmInverted) {
			nrf_gpio_pin_set(board.pinGpioPwm);
		}
		else {
			nrf_gpio_pin_clear(board.pinGpioPwm);
		}
		nrf_gpio_cfg_output(board.pinGpioEnablePwm);
		nrf_gpio_pin_clear(board.pinGpioEnablePwm);
		//! Relay pins
		if (board.flags.hasRelay) {
			nrf_gpio_cfg_output(board.pinGpioRelayOff);
			nrf_gpio_pin_clear(board.pinGpioRelayOff);
			nrf_gpio_cfg_output(board.pinGpioRelayOn);
			nrf_gpio_pin_clear(board.pinGpioRelayOn);
		}
	}

	if (board.flags.hasSerial) {
		initUart(board.pinGpioRx, board.pinGpioTx);
		LOG_FLUSH();
	}

	printNfcPins();
	LOG_FLUSH();

//	// Make a "clicker"
//	nrf_delay_ms(1000);
//	nrf_gpio_pin_set(board.pinGpioRelayOn);
//	nrf_delay_ms(RELAY_HIGH_DURATION);
//	nrf_gpio_pin_clear(board.pinGpioRelayOn);
//	while (true) {
//		nrf_delay_ms(1 * 60 * 1000); // 1 minute on
//		nrf_gpio_pin_set(board.pinGpioRelayOff);
//		nrf_delay_ms(RELAY_HIGH_DURATION);
//		nrf_gpio_pin_clear(board.pinGpioRelayOff);
//		nrf_delay_ms(5 * 60 * 1000); // 5 minutes off
//		nrf_gpio_pin_set(board.pinGpioRelayOn);
//		nrf_delay_ms(RELAY_HIGH_DURATION);
//		nrf_gpio_pin_clear(board.pinGpioRelayOn);
//	}

	Crownstone crownstone(board);

	overwrite_hardware_version();

	// init drivers, configure(), create services and chars,
	crownstone.init(0);
	LOG_FLUSH();

	// run forever ...
	crownstone.run();

	return 0;
}<|MERGE_RESOLUTION|>--- conflicted
+++ resolved
@@ -32,6 +32,8 @@
 
 #include <cs_Crownstone.h>
 
+#include <behaviour/cs_BehaviourHandler.h>
+#include <behaviour/cs_BehaviourStore.h>
 #include <cfg/cs_AutoConfig.h>
 #include <cfg/cs_Boards.h>
 #include <cfg/cs_Git.h>
@@ -49,13 +51,9 @@
 #include <protocol/cs_UartProtocol.h>
 #include <storage/cs_State.h>
 #include <structs/buffer/cs_EncryptionBuffer.h>
+#include <switch/cs_SwitchAggregator.h>
 #include <util/cs_Utils.h>
 #include <time/cs_SystemTime.h>
-
-#include <switch/cs_SwitchAggregator.h>
-
-#include <behaviour/cs_BehaviourHandler.h>
-#include <behaviour/cs_BehaviourStore.h>
 
 #include <array> // DEBUG 
 #include <util/cs_Hash.h> // DEBUG
@@ -116,8 +114,9 @@
 	_mainTimerId = &_mainTimerData;
 
 	EncryptionBuffer::getInstance().alloc(BLE_GATTS_VAR_ATTR_LEN_MAX);
-	this->listen(); // note: passing pointer to other class in constructor might be dangerous.
-
+
+        // TODO (Anne @Arend). Yes, you can call this in constructor. All non-virtual member functions can be called as well.
+	this->listen(); 
 	_stack = &Stack::getInstance();
 	_advertiser = &Advertiser::getInstance();
 	_timer = &Timer::getInstance();
@@ -581,16 +580,9 @@
  * the mesh. In setup mode we use the serial module (but only RX).
  */
 void Crownstone::startOperationMode(const OperationMode & mode) {
-<<<<<<< HEAD
-	EventDispatcher::getInstance().addListener(&_behaviourHandler);
-	EventDispatcher::getInstance().addListener(&_behaviourStore);
-	_presenceHandler.init();
-	EventDispatcher::getInstance().addListener(&_presenceHandler);
-=======
 	_behaviourHandler.listen();
 	_behaviourStore.listen();
 	_presenceHandler.listen();
->>>>>>> 23f85657
 	
 	switch(mode) {
 		case OperationMode::OPERATION_MODE_NORMAL: {
