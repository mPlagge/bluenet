/*
 * Author: Crownstone Team
 * Copyright: Crownstone (https://crownstone.rocks)
 * Date: 24 Nov., 2014
 * License: LGPLv3+, Apache License 2.0, and/or MIT (triple-licensed)
 */


#include <climits>
#include <common/cs_Handlers.h>
#include <drivers/cs_Serial.h>
#include <drivers/cs_Storage.h>
#include <events/cs_EventDispatcher.h>
#include <float.h>
#include <protocol/cs_ErrorCodes.h>
#include <storage/cs_State.h>
#include <util/cs_BleError.h>
//#include <algorithm>

#define NR_CONFIG_ELEMENTS SIZEOF_ARRAY(config)

// Define as Storage_LOGd to get debug logs.
#define LOGStorageDebug LOGnone

#define Storage_LOGd LOGnone
#define Storage_LOGe LOGe

Storage::Storage() : EventListener() {
	Storage_LOGd(FMT_CREATE, "storage");

	EventDispatcher::getInstance().addListener(this);
}

cs_ret_code_t Storage::init() {
	LOGi(FMT_INIT, "storage");
	ret_code_t fds_ret_code;

	uint8_t enabled = nrf_sdh_is_enabled();
	if (!enabled) {
		Storage_LOGe("Softdevice is not enabled yet!");
	}

	if (_initialized) {
		LOGi("Already initialized");
		return ERR_SUCCESS;
	}

	if (!_registeredFds) {
		LOGStorageDebug("fds_register");
		fds_ret_code = fds_register(fds_evt_handler);
<<<<<<< HEAD
		if (fds_ret_code != FDS_SUCCESS) {
			Storage_LOGe("Registering FDS event handler failed (err=%i)", fds_ret_code);
=======
		if (fds_ret_code != NRF_SUCCESS) {
			LOGe("Registering FDS event handler failed (err=%i)", fds_ret_code);
>>>>>>> c35e216d
			return getErrorCode(fds_ret_code);
		}
		_registeredFds = true;
	}

	LOGStorageDebug("fds_init");
	fds_ret_code = fds_init();
<<<<<<< HEAD
	if (fds_ret_code != FDS_SUCCESS) {
		Storage_LOGe("Init FDS failed (err=%i)", fds_ret_code);
=======
	if (fds_ret_code != NRF_SUCCESS) {
		LOGe("Init FDS failed (err=%i)", fds_ret_code);
>>>>>>> c35e216d
		return getErrorCode(fds_ret_code);
	}

	LOGi("Storage init success, wait for event.");
	return getErrorCode(fds_ret_code);
}

void Storage::setErrorCallback(cs_storage_error_callback_t callback) {
	_errorCallback = callback;
}

cs_ret_code_t Storage::findFirst(CS_TYPE type, cs_state_id_t & id) {
	if (!_initialized) {
		Storage_LOGe("Storage not initialized");
		return ERR_NOT_INITIALIZED;
	}
	uint16_t recordKey = to_underlying_type(type);
	if (isBusy(recordKey)) {
		return ERR_BUSY;
	}
	initSearch(type);
	uint16_t fileId;
	cs_ret_code_t retVal = findNextInternal(recordKey, fileId);
	if (retVal == ERR_SUCCESS) {
		id = getStateId(fileId);
	}
	return retVal;
}

cs_ret_code_t Storage::findNext(CS_TYPE type, cs_state_id_t & id) {
	if (!_initialized) {
		Storage_LOGe("Storage not initialized");
		return ERR_NOT_INITIALIZED;
	}
	uint16_t recordKey = to_underlying_type(type);
	if (isBusy(recordKey)) {
		return ERR_BUSY;
	}
	if (_currentSearchType != type) {
		return ERR_WRONG_STATE;
	}
	uint16_t fileId;
	cs_ret_code_t retVal = findNextInternal(recordKey, fileId);
	if (retVal == ERR_SUCCESS) {
		id = getStateId(fileId);
	}
	return retVal;
}

cs_ret_code_t Storage::findNextInternal(uint16_t recordKey, uint16_t & fileId) {
	if (!isValidRecordKey(recordKey)) {
		return ERR_WRONG_PARAMETER;
	}
	fds_record_desc_t recordDesc;
	fds_flash_record_t flashRecord;
	ret_code_t fdsRetCode;
	while (fds_record_find_by_key(recordKey, &recordDesc, &_findToken) == NRF_SUCCESS) {
		fdsRetCode = fds_record_open(&recordDesc, &flashRecord);
		if (fdsRetCode == NRF_SUCCESS) {
			fileId = flashRecord.p_header->file_id;
			fds_record_close(&recordDesc);
			return ERR_SUCCESS;
		}
	}
	return ERR_NOT_FOUND;
}



/**
 * Iterate over all records, so that in case of duplicates, the last written record will be used to read.
 */
cs_ret_code_t Storage::read(cs_state_data_t & stateData) {
	if (!_initialized) {
		Storage_LOGe("Storage not initialized");
		return ERR_NOT_INITIALIZED;
	}
	uint16_t recordKey = to_underlying_type(stateData.type);
	uint16_t fileId = getFileId(stateData.id);
	if (!isValidRecordKey(recordKey) || !isValidFileId(fileId)) {
		return ERR_WRONG_PARAMETER;
	}
	if (isBusy(recordKey)) {
		return ERR_BUSY;
	}
	fds_record_desc_t recordDesc;
	cs_ret_code_t csRetCode = ERR_NOT_FOUND;
	bool done = false;
	Storage_LOGd("Read record key=%u file=%u", recordKey, fileId);
	initSearch();
	while (fds_record_find(fileId, recordKey, &recordDesc, &_findToken) == NRF_SUCCESS) {
		if (done) {
			Storage_LOGe("Duplicate record key=%u file=%u addr=%p", recordKey, fileId, _findToken.p_addr);
		}
		csRetCode = readRecord(recordDesc, stateData.value, stateData.size, fileId);
		if (csRetCode == ERR_SUCCESS) {
			done = true;
		}
//		if (done) {
//			break;
//		}
	}
	if (done) {
		return ERR_SUCCESS;
	}
	if (csRetCode == ERR_NOT_FOUND) {
		Storage_LOGd("Record not found");
	}
	return csRetCode;
}

cs_ret_code_t Storage::readV3ResetCounter(cs_state_data_t & stateData) {
	// Code copied from read() with only fileId changed.
	if (!_initialized) {
		Storage_LOGe("Storage not initialized");
		return ERR_NOT_INITIALIZED;
	}
	uint16_t recordKey = to_underlying_type(stateData.type);
	uint16_t fileId = FILE_KEEP_FOREVER;
	if (stateData.type != CS_TYPE::STATE_RESET_COUNTER || stateData.id != 0 || !isValidRecordKey(recordKey) || !isValidFileId(fileId)) {
		return ERR_WRONG_PARAMETER;
	}
	if (isBusy(recordKey)) {
		return ERR_BUSY;
	}
	fds_record_desc_t recordDesc;
	cs_ret_code_t csRetCode = ERR_NOT_FOUND;
	bool done = false;
	Storage_LOGd("Read record %u file=%u", recordKey, fileId);
	initSearch();
	while (fds_record_find(fileId, recordKey, &recordDesc, &_findToken) == NRF_SUCCESS) {
		if (done) {
			Storage_LOGe("Duplicate record key=%u file=%u addr=%p", recordKey, fileId, _findToken.p_addr);
		}
		csRetCode = readRecord(recordDesc, stateData.value, stateData.size, fileId);
		if (csRetCode == ERR_SUCCESS) {
			done = true;
		}
//		if (done) {
//			break;
//		}
	}
	if (done) {
		return ERR_SUCCESS;
	}
	if (csRetCode == ERR_NOT_FOUND) {
		Storage_LOGd("Record not found");
	}
	return csRetCode;
}

cs_ret_code_t Storage::readFirst(cs_state_data_t & stateData) {
	if (!_initialized) {
		Storage_LOGe("Storage not initialized");
		return ERR_NOT_INITIALIZED;
	}
	uint16_t recordKey = to_underlying_type(stateData.type);
	if (isBusy(recordKey)) {
		return ERR_BUSY;
	}
	initSearch(stateData.type);
	uint16_t fileId;
	cs_ret_code_t retVal = readNextInternal(recordKey, fileId, stateData.value, stateData.size);
	if (retVal == ERR_SUCCESS) {
		stateData.id = getStateId(fileId);
	}
	return retVal;
}


cs_ret_code_t Storage::readNext(cs_state_data_t & stateData) {
	if (!_initialized) {
		Storage_LOGe("Storage not initialized");
		return ERR_NOT_INITIALIZED;
	}
	uint16_t recordKey = to_underlying_type(stateData.type);
	if (isBusy(recordKey)) {
		return ERR_BUSY;
	}
	if (_currentSearchType != stateData.type) {
		return ERR_WRONG_STATE;
	}
	uint16_t fileId;
	cs_ret_code_t retVal = readNextInternal(recordKey, fileId, stateData.value, stateData.size);
	if (retVal == ERR_SUCCESS) {
		stateData.id = getStateId(fileId);
	}
	return retVal;
}

/**
 * Simply reads the next valid record of given key.
 */
cs_ret_code_t Storage::readNextInternal(uint16_t recordKey, uint16_t & fileId, uint8_t* buf, uint16_t size) {
	if (!isValidRecordKey(recordKey)) {
		return ERR_WRONG_PARAMETER;
	}
	fds_record_desc_t recordDesc;
	cs_ret_code_t csRetCode = ERR_NOT_FOUND;
	while (fds_record_find_by_key(recordKey, &recordDesc, &_findToken) == NRF_SUCCESS) {
		csRetCode = readRecord(recordDesc, buf, size, fileId);
		if (csRetCode == ERR_SUCCESS) {
			return csRetCode;
		}
	}
	return csRetCode;
}

cs_ret_code_t Storage::readRecord(fds_record_desc_t recordDesc, uint8_t* buf, uint16_t size, uint16_t & fileId) {
	fds_flash_record_t flashRecord;
	ret_code_t fdsRetCode = fds_record_open(&recordDesc, &flashRecord);
	switch (fdsRetCode) {
	case NRF_SUCCESS: {
		cs_ret_code_t csRetCode = ERR_SUCCESS;
		LOGStorageDebug("Opened record id=%u addr=%p", flashRecord.p_header->record_id, recordDesc.p_record);
		size_t flashSize = flashRecord.p_header->length_words << 2; // Size is in bytes, each word is 4B.
		if (flashSize != getPaddedSize(size)) {
			Storage_LOGe("stored size = %u ram size = %u", flashSize, size);
			// TODO: remove this record?
			csRetCode = ERR_WRONG_PAYLOAD_LENGTH;
		}
		else {
			fileId = flashRecord.p_header->file_id;
			memcpy(buf, flashRecord.p_data, size);
		}
		if (fds_record_close(&recordDesc) != NRF_SUCCESS) {
			// TODO: How to handle the close error? Maybe reboot?
			Storage_LOGe("Error on closing record err=%u", fdsRetCode);
		}
		return csRetCode;
		break;
	}
	case FDS_ERR_CRC_CHECK_FAILED:
		LOGw("CRC check failed addr=%p", recordDesc.p_record);
		// TODO: remove record.
		break;
	case FDS_ERR_NOT_FOUND:
	default:
		LOGw("Unhandled open error: %u", fdsRetCode);
	}
	return getErrorCode(fdsRetCode);
}

cs_ret_code_t Storage::write(const cs_state_data_t & stateData) {
	return getErrorCode(writeInternal(stateData));
}

/**
 * When the space is exhausted, write requests return the error FDS_ERR_NO_SPACE_IN_FLASH, and you must
 * run garbage collection and wait for completion before repeating the call to the write function.
 */
ret_code_t Storage::writeInternal(const cs_state_data_t & stateData) {
	if (!_initialized) {
		Storage_LOGe("Storage not initialized");
		return ERR_NOT_INITIALIZED;
	}
	uint16_t recordKey = to_underlying_type(stateData.type);
	uint16_t fileId = getFileId(stateData.id);
	if (!isValidRecordKey(recordKey) || !isValidFileId(fileId)) {
		return ERR_WRONG_PARAMETER;
	}
	if (isBusy(recordKey)) {
		return FDS_ERR_BUSY;
	}
	fds_record_t record;
	fds_record_desc_t recordDesc;
	ret_code_t fdsRetCode;

	record.file_id           = fileId;
	record.key               = recordKey;
	record.data.p_data       = stateData.value;
	// Assume the allocation was done by storage.
	// Size is in bytes, each word is 4B.
	record.data.length_words = getPaddedSize(stateData.size) >> 2;
	Storage_LOGd("Write key=%u file=%u", recordKey, fileId);
	LOGStorageDebug("Data=%p word size=%u", record.data.p_data, record.data.length_words);

	bool recordExists = false;
	fdsRetCode = exists(fileId, recordKey, recordDesc, recordExists);
	if (recordExists) {
		LOGStorageDebug("Update key=%u file=%u ptr=%p", record.key, record.file_id, record.data.p_data);
		fdsRetCode = fds_record_update(&recordDesc, &record);
	}
	else {
		LOGStorageDebug("Write key=%u file=%u ptr=%p", record.key, record.file_id, record.data.p_data);
		fdsRetCode = fds_record_write(&recordDesc, &record);
	}
	switch(fdsRetCode) {
	case NRF_SUCCESS:
		setBusy(recordKey);
		LOGStorageDebug("Started writing");
		break;
	case FDS_ERR_NO_SPACE_IN_FLASH: {
		LOGi("Flash is full, start garbage collection");
		ret_code_t gcRetCode = garbageCollect();
		if (gcRetCode == NRF_SUCCESS) {
			fdsRetCode = FDS_ERR_BUSY;
		}
		else {
			Storage_LOGe("Failed to start GC: %u", gcRetCode);
			fdsRetCode = gcRetCode;
		}
		break;
	}
	case FDS_ERR_NO_SPACE_IN_QUEUES:
	case FDS_ERR_BUSY:
		break;
	default:
		LOGw("Unhandled write error: %u", fdsRetCode);
	}
	return fdsRetCode;
}

cs_ret_code_t Storage::remove(CS_TYPE type, cs_state_id_t id) {
	if (!_initialized) {
		Storage_LOGe("Storage not initialized");
		return ERR_NOT_INITIALIZED;
	}
	uint16_t recordKey = to_underlying_type(type);
	uint16_t fileId = getFileId(id);
	if (!isValidRecordKey(recordKey) || !isValidFileId(fileId)) {
		return ERR_WRONG_PARAMETER;
	}
	if (isBusy(recordKey)) {
		return ERR_BUSY;
	}
	Storage_LOGd("Remove key=%u file=%u", recordKey, fileId);
	fds_record_desc_t recordDesc;
	ret_code_t fdsRetCode = FDS_ERR_NOT_FOUND;

	// Go through all records with given fileId and key (can be multiple).
	// Record key can be set busy multiple times.
	initSearch();
	while (fds_record_find(fileId, recordKey, &recordDesc, &_findToken) == NRF_SUCCESS) {
		fdsRetCode = fds_record_delete(&recordDesc);
		LOGStorageDebug("fds_record_delete %u", fdsRetCode);
		if (fdsRetCode == NRF_SUCCESS) {
			setBusy(recordKey);
		}
		else {
			break;
		}
	}
	return getErrorCode(fdsRetCode);
}

cs_ret_code_t Storage::remove(CS_TYPE type) {
	if (!_initialized) {
		Storage_LOGe("Storage not initialized");
		return ERR_NOT_INITIALIZED;
	}
	uint16_t recordKey = to_underlying_type(type);
	if (!isValidRecordKey(recordKey)) {
		return ERR_WRONG_PARAMETER;
	}
	if (isBusy(recordKey)) {
		return ERR_BUSY;
	}
	Storage_LOGd("Remove key=%u", recordKey);
	fds_record_desc_t recordDesc;
	ret_code_t fdsRetCode = FDS_ERR_NOT_FOUND;

	// Go through all records with given key (can be multiple).
	// Record key can be set busy multiple times.
	initSearch();
	while (fds_record_find_by_key(recordKey, &recordDesc, &_findToken) == NRF_SUCCESS) {
		fdsRetCode = fds_record_delete(&recordDesc);
		LOGStorageDebug("fds_record_delete %u", fdsRetCode);
		if (fdsRetCode == NRF_SUCCESS) {
			setBusy(recordKey);
		}
		else {
			break;
		}
	}
	return getErrorCode(fdsRetCode);
}

cs_ret_code_t Storage::remove(cs_state_id_t id) {
	if (!_initialized) {
		Storage_LOGe("Storage not initialized");
		return ERR_NOT_INITIALIZED;
	}
	uint16_t fileId = getFileId(id);
	if (!isValidFileId(fileId)) {
		return ERR_WRONG_PARAMETER;
	}
	if (isBusy()) {
		return ERR_BUSY;
	}
	ret_code_t fdsRetCode = fds_file_delete(fileId);
	if (fdsRetCode == NRF_SUCCESS) {
		_removingFile = true;
	}
	return getErrorCode(fdsRetCode);
}

cs_ret_code_t Storage::factoryReset() {
	LOGi("factoryReset");
	if (!_initialized) {
		Storage_LOGe("Storage not initialized");
		return ERR_NOT_INITIALIZED;
	}
	if (isBusy()) {
		return ERR_BUSY;
	}
	initSearch();
	cs_ret_code_t retCode = continueFactoryReset();
	if (retCode == ERR_SUCCESS) {
		_performingFactoryReset = true;
	}
	return retCode;
}

cs_ret_code_t Storage::continueFactoryReset() {
	LOGStorageDebug("continueFactoryReset");
	fds_record_desc_t recordDesc;
	fds_flash_record_t flashRecord;
	ret_code_t fdsRetCode ;
	while (fds_record_iterate(&recordDesc, &_findToken) == NRF_SUCCESS) {
		bool remove = false;
		fdsRetCode = fds_record_open(&recordDesc, &flashRecord);
		switch (fdsRetCode) {
			case NRF_SUCCESS: {
				uint16_t fileId = flashRecord.p_header->file_id;
				uint16_t recordKey = flashRecord.p_header->record_key;
				if (fds_record_close(&recordDesc) != NRF_SUCCESS) {
					// TODO: How to handle the close error? Maybe reboot?
					Storage_LOGe("Error on closing record");
				}
				CS_TYPE type = toCsType(recordKey);
				cs_state_id_t id = getStateId(fileId);

				remove = removeOnFactoryReset(type, id);
				if (!remove) {
					LOGStorageDebug("skip record type=%u id=%u recordKey=%u fileId=%u", to_underlying_type(type), id, recordKey, fileId);
				}
				else {
					LOGStorageDebug("remove record type=%u id=%u recordKey=%u fileId=%u", to_underlying_type(type), id, recordKey, fileId);
				}
				break;
			}
			case FDS_ERR_CRC_CHECK_FAILED:
				LOGStorageDebug("remove record with crc fail");
				remove = true;
				break;
			case FDS_ERR_NOT_FOUND:
			default:
				LOGw("Unhandled open error: %u", fdsRetCode);
				return getErrorCode(fdsRetCode);
		}
		if (remove) {
			fdsRetCode = fds_record_delete(&recordDesc);
			switch (fdsRetCode) {
				case NRF_SUCCESS:
					return ERR_SUCCESS;
				case FDS_ERR_NO_SPACE_IN_QUEUES:
					return ERR_BUSY;
				default:
					return getErrorCode(fdsRetCode);
			}
		}
	}
	LOGi("Done removing all records.");
	fdsRetCode = fds_gc();
	if (fdsRetCode != NRF_SUCCESS) {
		LOGw("Failed to start garbage collection (err=%i)", fdsRetCode);
		return getErrorCode(fdsRetCode);
	}
	else {
		Storage_LOGd("Started garbage collection");
		_collectingGarbage = true;
		return ERR_SUCCESS;
	}
}

cs_ret_code_t Storage::garbageCollect() {
	return getErrorCode(garbageCollectInternal());
}

ret_code_t Storage::garbageCollectInternal() {
	if (!_initialized) {
		Storage_LOGe("Storage not initialized");
		return ERR_NOT_INITIALIZED;
	}
	ret_code_t fdsRetCode;
	uint8_t enabled = nrf_sdh_is_enabled();
	if (!enabled) {
		Storage_LOGe("Softdevice is not enabled yet!");
	}
	if (isBusy()) {
		return FDS_ERR_BUSY;
	}
	LOGStorageDebug("fds_gc");
	fdsRetCode = fds_gc();
	if (fdsRetCode != NRF_SUCCESS) {
		LOGw("Failed to start garbage collection (err=%i)", fdsRetCode);
	}
	else {
		Storage_LOGd("Started garbage collection");
		_collectingGarbage = true;
	}
	return fdsRetCode;
}

cs_ret_code_t Storage::eraseAllPages() {
	LOGw("eraseAllPages");
	if (_initialized || isErasingPages()) {
		return ERR_NOT_AVAILABLE;
	}
	uint32_t endAddr = fds_flash_end_addr();
	uint32_t flashSizeWords = FDS_VIRTUAL_PAGES * FDS_VIRTUAL_PAGE_SIZE;
	uint32_t flashSizeBytes = flashSizeWords * sizeof(uint32_t);
	uint32_t startAddr = endAddr - flashSizeBytes;

	// Check if pages are already erased.
	unsigned int* startAddrPointer = (unsigned int*)startAddr;
	bool isErased = true;
	for (uint32_t i = 0; i < flashSizeWords; ++i) {
		if (startAddrPointer[i] != 0xFFFFFFFF) {
			isErased = false;
			break;
		}
	}
	if (isErased) {
		LOGw("Flash pages used for FDS are already erased");
		// No use to erase pages again.
		return ERR_NOT_AVAILABLE;
	}

	return erasePages(CS_TYPE::EVT_STORAGE_PAGES_ERASED, (void *)startAddr, (void *)endAddr);
}

cs_ret_code_t Storage::erasePages(const CS_TYPE doneEvent, void * startAddressPtr, void * endAddressPtr) {
	if (_initialized || isErasingPages()) {
		return ERR_NOT_AVAILABLE;
	}
	unsigned int startAddr = (unsigned int)startAddressPtr;
	unsigned int endAddr = (unsigned int)endAddressPtr;
	unsigned int const pageSize = NRF_FICR->CODEPAGESIZE;
	unsigned int startPage = startAddr / pageSize;
	unsigned int endPage = endAddr / pageSize;
	if (startPage > endPage) {
		APP_ERROR_CHECK(NRF_ERROR_INVALID_ADDR);
	}

	LOGw("Erase flash pages: [0x%p - 0x%p) or [%u - %u)", startAddr, endAddr, startPage, endPage);
	_erasePage = startPage;
	_eraseEndPage = endPage;
	_eraseDoneEvent = doneEvent;
	eraseNextPage();
	return ERR_SUCCESS;
}

bool Storage::isErasingPages() {
	return (_erasePage != 0 && _eraseEndPage != 0 && _erasePage <= _eraseEndPage);
}

void Storage::eraseNextPage() {
	if (_erasePage != 0 && _eraseEndPage != 0 && _erasePage <= _eraseEndPage) {
		if (_eraseEndPage == _erasePage) {
			LOGi("Done erasing pages");
			event_t event(_eraseDoneEvent);
			EventDispatcher::getInstance().dispatch(event);
		}
		else {
			uint32_t result = NRF_ERROR_BUSY;
			while (result == NRF_ERROR_BUSY) {
				LOGStorageDebug("Erase page %u", _erasePage);
				result = sd_flash_page_erase(_erasePage);
				LOGi("Erase result: %u", result);
			}
			APP_ERROR_CHECK(result);
			_erasePage++;
			LOGi("Wait for flash operation success");
		}
	}
}

/**
 * Maybe we should check if data is stored at right boundary.
 *
 * if ((uint32_t)data.value % 4u != 0) {
 *		Storage_LOGe("Unaligned type: %s: %p", TypeName(type), data.value);
 *	}
 */
uint8_t* Storage::allocate(size16_t& size) {
	// TODO Bart 2019-12-12 Can also use new with align, according to arend.
	size16_t flashSize = getPaddedSize(size);
	size16_t paddingSize = flashSize - size;
	uint8_t* ptr = (uint8_t*) malloc(sizeof(uint8_t) * flashSize);
	memset(ptr + size, 0xFF, paddingSize);
	size = flashSize;
	return ptr;
}

size16_t Storage::getPaddedSize(size16_t size) {
	size16_t flashSize = CS_ROUND_UP_TO_MULTIPLE_OF_POWER_OF_2(size, 4);
	return flashSize;
}

/*
 * Default id = 0
 * Old configs were all at file id FILE_CONFIGURATION.
 * So for id 0, we want to get FILE_CONFIGURATION.
 */
uint16_t Storage::getFileId(cs_state_id_t valueId) {
	return valueId + FILE_CONFIGURATION;
}

cs_state_id_t Storage::getStateId(uint16_t fileId) {
	return fileId - FILE_CONFIGURATION;
}

bool Storage::isValidRecordKey(uint16_t recordKey) {
	return (recordKey > 0 && recordKey < 0xBFFF);
}

bool Storage::isValidFileId(uint16_t fileId) {
	return (fileId < 0xBFFF);
}

void Storage::initSearch(CS_TYPE type) {
	initSearch();
	_currentSearchType = type;
}

void Storage::initSearch() {
	// clear fds token before every use
	memset(&_findToken, 0x00, sizeof(fds_find_token_t));
	_currentSearchType = CS_TYPE::CONFIG_DO_NOT_USE;
}

//ret_code_t Storage::exists(cs_file_id_t file_id, uint16_t recordKey, bool & result) {
//	fds_record_desc_t record_desc;
//	return exists(file_id, recordKey, record_desc, result);
//}

/**
 * Check if a record exists.
 * Warns when it's found multiple times, but doesn't delete them. That would require to make a copy of the first found
 * record_desc.
 * Returns the last found record.
 */
ret_code_t Storage::exists(cs_file_id_t fileId, uint16_t recordKey, fds_record_desc_t & record_desc, bool & result) {
	initSearch();
	result = false;
	while (fds_record_find(fileId, recordKey, &record_desc, &_findToken) == NRF_SUCCESS) {
		if (result) {
			Storage_LOGe("Duplicate record key=%u file=%u addr=%p", recordKey, fileId, _findToken.p_addr);
//			fds_record_delete(&record_desc);
		}
		if (!result) {
			result = true;
		}
	}
	return ERR_SUCCESS;
}

void Storage::setBusy(uint16_t recordKey) {
	_busyRecordKeys.push_back(recordKey);
}

void Storage::clearBusy(uint16_t recordKey) {
	for (auto it = _busyRecordKeys.begin(); it != _busyRecordKeys.end(); it++) {
		if (*it == recordKey) {
			_busyRecordKeys.erase(it);
			return;
		}
	}
}

bool Storage::isBusy(uint16_t recordKey) {
	if (_collectingGarbage || _removingFile || _performingFactoryReset) {
		LOGw("Busy: gc=%u rm_file=%u factoryReset=%u", _collectingGarbage, _removingFile, _performingFactoryReset);
		return true;
	}
	for (auto it = _busyRecordKeys.begin(); it != _busyRecordKeys.end(); it++) {
		if (*it == recordKey) {
			LOGw("Busy with record %u", recordKey);
			return true;
		}
	}
	return false;
	// This costs us 400B or so, not really worth it..
//	return (std::find(_busy_record_keys.begin(), _busy_record_keys.end(), recordKey) != _busy_record_keys.end());
}

bool Storage::isBusy() {
	if (_collectingGarbage || _removingFile || _performingFactoryReset || !_busyRecordKeys.empty()) {
		LOGw("Busy: gc=%u rm_file=%u factoryReset=%u records=%u", _collectingGarbage, _removingFile, _performingFactoryReset, _busyRecordKeys.size());
		return true;
	}
	return false;
}

/**
 * Returns cs_ret_code_t given a ret_code_t from FDS.
 */
cs_ret_code_t Storage::getErrorCode(ret_code_t code) {
	switch (code) {
	case NRF_SUCCESS:
		return ERR_SUCCESS;
	case FDS_ERR_NOT_FOUND:
		return ERR_NOT_FOUND;
	case FDS_ERR_NOT_INITIALIZED:
		return ERR_NOT_INITIALIZED;
	case FDS_ERR_NO_SPACE_IN_FLASH:
		return ERR_NO_SPACE;
	case FDS_ERR_NO_SPACE_IN_QUEUES:
	case FDS_ERR_BUSY:
		return ERR_BUSY;
	case FDS_ERR_UNALIGNED_ADDR:
	case FDS_ERR_INVALID_ARG:
	case FDS_ERR_NULL_ARG:
		return ERR_WRONG_PARAMETER;
	default:
		return ERR_UNSPECIFIED;
	}
}

//void Storage::print(const std::string & prefix, CS_TYPE type) {
//	Storage_LOGd("%s %s (%i)", prefix.c_str(), TypeName(type), type);
//}

void Storage::handleWriteEvent(fds_evt_t const * p_fds_evt) {
	clearBusy(p_fds_evt->write.record_key);
	TYPIFY(EVT_STORAGE_WRITE_DONE) eventData;
	eventData.type = CS_TYPE(p_fds_evt->write.record_key);
	eventData.id = getStateId(p_fds_evt->write.file_id);
	switch (p_fds_evt->result) {
<<<<<<< HEAD
	case FDS_SUCCESS: {
		Storage_LOGd("Write done, key=%u file=%u type=%u id=%u", p_fds_evt->del.record_key, p_fds_evt->del.file_id, to_underlying_type(eventData.type), eventData.id);
=======
	case NRF_SUCCESS: {
		LOGd("Write done, key=%u file=%u type=%u id=%u", p_fds_evt->del.record_key, p_fds_evt->del.file_id, to_underlying_type(eventData.type), eventData.id);
>>>>>>> c35e216d
		event_t event(CS_TYPE::EVT_STORAGE_WRITE_DONE, &eventData, sizeof(eventData));
		EventDispatcher::getInstance().dispatch(event);
		break;
	}
	default:
		LOGw("Write FDSerror=%u key=%u file=%u", p_fds_evt->result, p_fds_evt->write.record_key, p_fds_evt->write.file_id);
		if (_errorCallback) {
			_errorCallback(CS_STORAGE_OP_WRITE, eventData.type, eventData.id);
		}
		else {
			LOGw("Unhandled");
		}
		break;
	}
}

void Storage::handleRemoveRecordEvent(fds_evt_t const * p_fds_evt) {
	clearBusy(p_fds_evt->del.record_key);
	TYPIFY(EVT_STORAGE_REMOVE_DONE) eventData;
	eventData.type = toCsType(p_fds_evt->del.record_key);
	eventData.id = getStateId(p_fds_evt->del.file_id);
	switch (p_fds_evt->result) {
	case NRF_SUCCESS: {
		LOGi("Remove done, key=%u file=%u type=%u id=%u", p_fds_evt->del.record_key, p_fds_evt->del.file_id, to_underlying_type(eventData.type), eventData.id);
		if (_performingFactoryReset) {
			continueFactoryReset();
		}
		else {
			event_t event(CS_TYPE::EVT_STORAGE_REMOVE_DONE, &eventData, sizeof(eventData));
			EventDispatcher::getInstance().dispatch(event);
		}
		break;
	}
	default:
		LOGw("Remove FDSerror=%u key=%u file=%u", p_fds_evt->result, p_fds_evt->del.record_key, p_fds_evt->del.file_id);
		if (_errorCallback) {
			_errorCallback(CS_STORAGE_OP_REMOVE, eventData.type, eventData.id);
		}
		else {
			LOGw("Unhandled");
		}
	}
}

void Storage::handleRemoveFileEvent(fds_evt_t const * p_fds_evt) {
	_removingFile = false;
	cs_state_id_t id = getStateId(p_fds_evt->write.file_id);
	switch (p_fds_evt->result) {
	case NRF_SUCCESS: {
		LOGi("Remove file done, file=%u id=%u", p_fds_evt->del.file_id, id);
		event_t event(CS_TYPE::EVT_STORAGE_REMOVE_ALL_TYPES_WITH_ID_DONE, &id, sizeof(id));
		EventDispatcher::getInstance().dispatch(event);
		break;
	}
	default:
		LOGw("Remove FDSerror=%u file=%u", p_fds_evt->result, p_fds_evt->del.file_id);
		if (_errorCallback) {
			_errorCallback(CS_STORAGE_OP_REMOVE_ALL_VALUES_WITH_ID, CS_TYPE::CONFIG_DO_NOT_USE, id);
		}
		else {
			LOGw("Unhandled");
		}
	}
}

void Storage::handleGarbageCollectionEvent(fds_evt_t const * p_fds_evt) {
	_collectingGarbage = false;
	switch (p_fds_evt->result) {
	case NRF_SUCCESS: {
		LOGi("Garbage collection successful");
		if (_performingFactoryReset) {
			_performingFactoryReset = false;
			event_t resetEvent(CS_TYPE::EVT_STORAGE_FACTORY_RESET_DONE);
			EventDispatcher::getInstance().dispatch(resetEvent);
			return;
		}
		event_t event(CS_TYPE::EVT_STORAGE_GC_DONE);
		EventDispatcher::getInstance().dispatch(event);
		break;
	}
	case FDS_ERR_OPERATION_TIMEOUT:
		LOGw("Garbage collection timeout");
	default:
		if (_errorCallback) {
			_errorCallback(CS_STORAGE_OP_GC, CS_TYPE::CONFIG_DO_NOT_USE, 0);
		}
		else {
			LOGw("Unhandled GC error: %u", p_fds_evt->result);
		}
	}
}

/**
 * The p_fds_evt struct has the following structure:
 *   id,
 *   result,
 *   write { record_id, file_id, record_key, is_record_updated },
 *   del { record_id, file_id, record_key }
 */
void Storage::handleFileStorageEvent(fds_evt_t const * p_fds_evt) {
	LOGStorageDebug("FS: res=%u evt=%u", p_fds_evt->result, p_fds_evt->id);
	if (_performingFactoryReset && p_fds_evt->result != NRF_SUCCESS) {
		LOGw("Stopped factory reset process");
		_performingFactoryReset = false;
	}
	switch(p_fds_evt->id) {
	case FDS_EVT_INIT: {
<<<<<<< HEAD
		if (p_fds_evt->result == FDS_SUCCESS) {
			Storage_LOGd("Storage initialized");
=======
		if (p_fds_evt->result == NRF_SUCCESS) {
			LOGd("Storage initialized");
>>>>>>> c35e216d
			_initialized = true;
			event_t event(CS_TYPE::EVT_STORAGE_INITIALIZED);
			EventDispatcher::getInstance().dispatch(event);
		}
		else {
			Storage_LOGe("Failed to init storage: %u", p_fds_evt->result);
			// Only option left is to reboot and see if things work out next time.
			APP_ERROR_CHECK(p_fds_evt->result);
		}
		break;
	}
	case FDS_EVT_WRITE:
	case FDS_EVT_UPDATE:
		handleWriteEvent(p_fds_evt);
		break;
	case FDS_EVT_DEL_RECORD:
		handleRemoveRecordEvent(p_fds_evt);
		break;
	case FDS_EVT_DEL_FILE:
		handleRemoveFileEvent(p_fds_evt);
		break;
	case FDS_EVT_GC:
		handleGarbageCollectionEvent(p_fds_evt);
		break;
	}
}

void Storage::handleFlashOperationSuccess() {
	eraseNextPage();
}

void Storage::handleFlashOperationError() {
	if (isErasingPages()) {
		LOGw("Flash operation error");
		// Only option left is to reboot and see if things work out next time.
		// Not sure this is the correct error to throw.
		APP_ERROR_CHECK(NRF_ERROR_TIMEOUT);
	}
}<|MERGE_RESOLUTION|>--- conflicted
+++ resolved
@@ -19,14 +19,11 @@
 
 #define NR_CONFIG_ELEMENTS SIZEOF_ARRAY(config)
 
-// Define as Storage_LOGd to get debug logs.
+// Define as LOGd to get debug logs.
 #define LOGStorageDebug LOGnone
 
-#define Storage_LOGd LOGnone
-#define Storage_LOGe LOGe
-
 Storage::Storage() : EventListener() {
-	Storage_LOGd(FMT_CREATE, "storage");
+	LOGd(FMT_CREATE, "storage");
 
 	EventDispatcher::getInstance().addListener(this);
 }
@@ -37,7 +34,7 @@
 
 	uint8_t enabled = nrf_sdh_is_enabled();
 	if (!enabled) {
-		Storage_LOGe("Softdevice is not enabled yet!");
+		LOGe("Softdevice is not enabled yet!");
 	}
 
 	if (_initialized) {
@@ -48,13 +45,8 @@
 	if (!_registeredFds) {
 		LOGStorageDebug("fds_register");
 		fds_ret_code = fds_register(fds_evt_handler);
-<<<<<<< HEAD
-		if (fds_ret_code != FDS_SUCCESS) {
-			Storage_LOGe("Registering FDS event handler failed (err=%i)", fds_ret_code);
-=======
 		if (fds_ret_code != NRF_SUCCESS) {
 			LOGe("Registering FDS event handler failed (err=%i)", fds_ret_code);
->>>>>>> c35e216d
 			return getErrorCode(fds_ret_code);
 		}
 		_registeredFds = true;
@@ -62,13 +54,8 @@
 
 	LOGStorageDebug("fds_init");
 	fds_ret_code = fds_init();
-<<<<<<< HEAD
-	if (fds_ret_code != FDS_SUCCESS) {
-		Storage_LOGe("Init FDS failed (err=%i)", fds_ret_code);
-=======
 	if (fds_ret_code != NRF_SUCCESS) {
 		LOGe("Init FDS failed (err=%i)", fds_ret_code);
->>>>>>> c35e216d
 		return getErrorCode(fds_ret_code);
 	}
 
@@ -82,7 +69,7 @@
 
 cs_ret_code_t Storage::findFirst(CS_TYPE type, cs_state_id_t & id) {
 	if (!_initialized) {
-		Storage_LOGe("Storage not initialized");
+		LOGe("Storage not initialized");
 		return ERR_NOT_INITIALIZED;
 	}
 	uint16_t recordKey = to_underlying_type(type);
@@ -100,7 +87,7 @@
 
 cs_ret_code_t Storage::findNext(CS_TYPE type, cs_state_id_t & id) {
 	if (!_initialized) {
-		Storage_LOGe("Storage not initialized");
+		LOGe("Storage not initialized");
 		return ERR_NOT_INITIALIZED;
 	}
 	uint16_t recordKey = to_underlying_type(type);
@@ -143,7 +130,7 @@
  */
 cs_ret_code_t Storage::read(cs_state_data_t & stateData) {
 	if (!_initialized) {
-		Storage_LOGe("Storage not initialized");
+		LOGe("Storage not initialized");
 		return ERR_NOT_INITIALIZED;
 	}
 	uint16_t recordKey = to_underlying_type(stateData.type);
@@ -157,11 +144,11 @@
 	fds_record_desc_t recordDesc;
 	cs_ret_code_t csRetCode = ERR_NOT_FOUND;
 	bool done = false;
-	Storage_LOGd("Read record key=%u file=%u", recordKey, fileId);
+	LOGd("Read record key=%u file=%u", recordKey, fileId);
 	initSearch();
 	while (fds_record_find(fileId, recordKey, &recordDesc, &_findToken) == NRF_SUCCESS) {
 		if (done) {
-			Storage_LOGe("Duplicate record key=%u file=%u addr=%p", recordKey, fileId, _findToken.p_addr);
+			LOGe("Duplicate record key=%u file=%u addr=%p", recordKey, fileId, _findToken.p_addr);
 		}
 		csRetCode = readRecord(recordDesc, stateData.value, stateData.size, fileId);
 		if (csRetCode == ERR_SUCCESS) {
@@ -175,7 +162,7 @@
 		return ERR_SUCCESS;
 	}
 	if (csRetCode == ERR_NOT_FOUND) {
-		Storage_LOGd("Record not found");
+		LOGd("Record not found");
 	}
 	return csRetCode;
 }
@@ -183,7 +170,7 @@
 cs_ret_code_t Storage::readV3ResetCounter(cs_state_data_t & stateData) {
 	// Code copied from read() with only fileId changed.
 	if (!_initialized) {
-		Storage_LOGe("Storage not initialized");
+		LOGe("Storage not initialized");
 		return ERR_NOT_INITIALIZED;
 	}
 	uint16_t recordKey = to_underlying_type(stateData.type);
@@ -197,11 +184,11 @@
 	fds_record_desc_t recordDesc;
 	cs_ret_code_t csRetCode = ERR_NOT_FOUND;
 	bool done = false;
-	Storage_LOGd("Read record %u file=%u", recordKey, fileId);
+	LOGd("Read record %u file=%u", recordKey, fileId);
 	initSearch();
 	while (fds_record_find(fileId, recordKey, &recordDesc, &_findToken) == NRF_SUCCESS) {
 		if (done) {
-			Storage_LOGe("Duplicate record key=%u file=%u addr=%p", recordKey, fileId, _findToken.p_addr);
+			LOGe("Duplicate record key=%u file=%u addr=%p", recordKey, fileId, _findToken.p_addr);
 		}
 		csRetCode = readRecord(recordDesc, stateData.value, stateData.size, fileId);
 		if (csRetCode == ERR_SUCCESS) {
@@ -215,14 +202,14 @@
 		return ERR_SUCCESS;
 	}
 	if (csRetCode == ERR_NOT_FOUND) {
-		Storage_LOGd("Record not found");
+		LOGd("Record not found");
 	}
 	return csRetCode;
 }
 
 cs_ret_code_t Storage::readFirst(cs_state_data_t & stateData) {
 	if (!_initialized) {
-		Storage_LOGe("Storage not initialized");
+		LOGe("Storage not initialized");
 		return ERR_NOT_INITIALIZED;
 	}
 	uint16_t recordKey = to_underlying_type(stateData.type);
@@ -241,7 +228,7 @@
 
 cs_ret_code_t Storage::readNext(cs_state_data_t & stateData) {
 	if (!_initialized) {
-		Storage_LOGe("Storage not initialized");
+		LOGe("Storage not initialized");
 		return ERR_NOT_INITIALIZED;
 	}
 	uint16_t recordKey = to_underlying_type(stateData.type);
@@ -286,7 +273,7 @@
 		LOGStorageDebug("Opened record id=%u addr=%p", flashRecord.p_header->record_id, recordDesc.p_record);
 		size_t flashSize = flashRecord.p_header->length_words << 2; // Size is in bytes, each word is 4B.
 		if (flashSize != getPaddedSize(size)) {
-			Storage_LOGe("stored size = %u ram size = %u", flashSize, size);
+			LOGe("stored size = %u ram size = %u", flashSize, size);
 			// TODO: remove this record?
 			csRetCode = ERR_WRONG_PAYLOAD_LENGTH;
 		}
@@ -296,7 +283,7 @@
 		}
 		if (fds_record_close(&recordDesc) != NRF_SUCCESS) {
 			// TODO: How to handle the close error? Maybe reboot?
-			Storage_LOGe("Error on closing record err=%u", fdsRetCode);
+			LOGe("Error on closing record err=%u", fdsRetCode);
 		}
 		return csRetCode;
 		break;
@@ -322,7 +309,7 @@
  */
 ret_code_t Storage::writeInternal(const cs_state_data_t & stateData) {
 	if (!_initialized) {
-		Storage_LOGe("Storage not initialized");
+		LOGe("Storage not initialized");
 		return ERR_NOT_INITIALIZED;
 	}
 	uint16_t recordKey = to_underlying_type(stateData.type);
@@ -343,7 +330,7 @@
 	// Assume the allocation was done by storage.
 	// Size is in bytes, each word is 4B.
 	record.data.length_words = getPaddedSize(stateData.size) >> 2;
-	Storage_LOGd("Write key=%u file=%u", recordKey, fileId);
+	LOGd("Write key=%u file=%u", recordKey, fileId);
 	LOGStorageDebug("Data=%p word size=%u", record.data.p_data, record.data.length_words);
 
 	bool recordExists = false;
@@ -368,7 +355,7 @@
 			fdsRetCode = FDS_ERR_BUSY;
 		}
 		else {
-			Storage_LOGe("Failed to start GC: %u", gcRetCode);
+			LOGe("Failed to start GC: %u", gcRetCode);
 			fdsRetCode = gcRetCode;
 		}
 		break;
@@ -384,7 +371,7 @@
 
 cs_ret_code_t Storage::remove(CS_TYPE type, cs_state_id_t id) {
 	if (!_initialized) {
-		Storage_LOGe("Storage not initialized");
+		LOGe("Storage not initialized");
 		return ERR_NOT_INITIALIZED;
 	}
 	uint16_t recordKey = to_underlying_type(type);
@@ -395,7 +382,7 @@
 	if (isBusy(recordKey)) {
 		return ERR_BUSY;
 	}
-	Storage_LOGd("Remove key=%u file=%u", recordKey, fileId);
+	LOGd("Remove key=%u file=%u", recordKey, fileId);
 	fds_record_desc_t recordDesc;
 	ret_code_t fdsRetCode = FDS_ERR_NOT_FOUND;
 
@@ -417,7 +404,7 @@
 
 cs_ret_code_t Storage::remove(CS_TYPE type) {
 	if (!_initialized) {
-		Storage_LOGe("Storage not initialized");
+		LOGe("Storage not initialized");
 		return ERR_NOT_INITIALIZED;
 	}
 	uint16_t recordKey = to_underlying_type(type);
@@ -427,7 +414,7 @@
 	if (isBusy(recordKey)) {
 		return ERR_BUSY;
 	}
-	Storage_LOGd("Remove key=%u", recordKey);
+	LOGd("Remove key=%u", recordKey);
 	fds_record_desc_t recordDesc;
 	ret_code_t fdsRetCode = FDS_ERR_NOT_FOUND;
 
@@ -449,7 +436,7 @@
 
 cs_ret_code_t Storage::remove(cs_state_id_t id) {
 	if (!_initialized) {
-		Storage_LOGe("Storage not initialized");
+		LOGe("Storage not initialized");
 		return ERR_NOT_INITIALIZED;
 	}
 	uint16_t fileId = getFileId(id);
@@ -469,7 +456,7 @@
 cs_ret_code_t Storage::factoryReset() {
 	LOGi("factoryReset");
 	if (!_initialized) {
-		Storage_LOGe("Storage not initialized");
+		LOGe("Storage not initialized");
 		return ERR_NOT_INITIALIZED;
 	}
 	if (isBusy()) {
@@ -497,7 +484,7 @@
 				uint16_t recordKey = flashRecord.p_header->record_key;
 				if (fds_record_close(&recordDesc) != NRF_SUCCESS) {
 					// TODO: How to handle the close error? Maybe reboot?
-					Storage_LOGe("Error on closing record");
+					LOGe("Error on closing record");
 				}
 				CS_TYPE type = toCsType(recordKey);
 				cs_state_id_t id = getStateId(fileId);
@@ -539,7 +526,7 @@
 		return getErrorCode(fdsRetCode);
 	}
 	else {
-		Storage_LOGd("Started garbage collection");
+		LOGd("Started garbage collection");
 		_collectingGarbage = true;
 		return ERR_SUCCESS;
 	}
@@ -551,13 +538,13 @@
 
 ret_code_t Storage::garbageCollectInternal() {
 	if (!_initialized) {
-		Storage_LOGe("Storage not initialized");
+		LOGe("Storage not initialized");
 		return ERR_NOT_INITIALIZED;
 	}
 	ret_code_t fdsRetCode;
 	uint8_t enabled = nrf_sdh_is_enabled();
 	if (!enabled) {
-		Storage_LOGe("Softdevice is not enabled yet!");
+		LOGe("Softdevice is not enabled yet!");
 	}
 	if (isBusy()) {
 		return FDS_ERR_BUSY;
@@ -568,7 +555,7 @@
 		LOGw("Failed to start garbage collection (err=%i)", fdsRetCode);
 	}
 	else {
-		Storage_LOGd("Started garbage collection");
+		LOGd("Started garbage collection");
 		_collectingGarbage = true;
 	}
 	return fdsRetCode;
@@ -652,7 +639,7 @@
  * Maybe we should check if data is stored at right boundary.
  *
  * if ((uint32_t)data.value % 4u != 0) {
- *		Storage_LOGe("Unaligned type: %s: %p", TypeName(type), data.value);
+ *		LOGe("Unaligned type: %s: %p", TypeName(type), data.value);
  *	}
  */
 uint8_t* Storage::allocate(size16_t& size) {
@@ -718,7 +705,7 @@
 	result = false;
 	while (fds_record_find(fileId, recordKey, &record_desc, &_findToken) == NRF_SUCCESS) {
 		if (result) {
-			Storage_LOGe("Duplicate record key=%u file=%u addr=%p", recordKey, fileId, _findToken.p_addr);
+			LOGe("Duplicate record key=%u file=%u addr=%p", recordKey, fileId, _findToken.p_addr);
 //			fds_record_delete(&record_desc);
 		}
 		if (!result) {
@@ -791,7 +778,7 @@
 }
 
 //void Storage::print(const std::string & prefix, CS_TYPE type) {
-//	Storage_LOGd("%s %s (%i)", prefix.c_str(), TypeName(type), type);
+//	LOGd("%s %s (%i)", prefix.c_str(), TypeName(type), type);
 //}
 
 void Storage::handleWriteEvent(fds_evt_t const * p_fds_evt) {
@@ -800,13 +787,8 @@
 	eventData.type = CS_TYPE(p_fds_evt->write.record_key);
 	eventData.id = getStateId(p_fds_evt->write.file_id);
 	switch (p_fds_evt->result) {
-<<<<<<< HEAD
-	case FDS_SUCCESS: {
-		Storage_LOGd("Write done, key=%u file=%u type=%u id=%u", p_fds_evt->del.record_key, p_fds_evt->del.file_id, to_underlying_type(eventData.type), eventData.id);
-=======
 	case NRF_SUCCESS: {
 		LOGd("Write done, key=%u file=%u type=%u id=%u", p_fds_evt->del.record_key, p_fds_evt->del.file_id, to_underlying_type(eventData.type), eventData.id);
->>>>>>> c35e216d
 		event_t event(CS_TYPE::EVT_STORAGE_WRITE_DONE, &eventData, sizeof(eventData));
 		EventDispatcher::getInstance().dispatch(event);
 		break;
@@ -914,19 +896,14 @@
 	}
 	switch(p_fds_evt->id) {
 	case FDS_EVT_INIT: {
-<<<<<<< HEAD
-		if (p_fds_evt->result == FDS_SUCCESS) {
-			Storage_LOGd("Storage initialized");
-=======
 		if (p_fds_evt->result == NRF_SUCCESS) {
 			LOGd("Storage initialized");
->>>>>>> c35e216d
 			_initialized = true;
 			event_t event(CS_TYPE::EVT_STORAGE_INITIALIZED);
 			EventDispatcher::getInstance().dispatch(event);
 		}
 		else {
-			Storage_LOGe("Failed to init storage: %u", p_fds_evt->result);
+			LOGe("Failed to init storage: %u", p_fds_evt->result);
 			// Only option left is to reboot and see if things work out next time.
 			APP_ERROR_CHECK(p_fds_evt->result);
 		}
