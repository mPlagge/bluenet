/**
 * Author: Crownstone Team
 * Copyright: Crownstone (https://crownstone.rocks)
 * Date: Sep 26, 2019
 * License: LGPLv3+, Apache License 2.0, and/or MIT (triple-licensed)
 */

#include <switch/cs_SwitchAggregator.h>
#include <events/cs_EventListener.h>
#include <events/cs_EventDispatcher.h>
#include <presence/cs_PresenceHandler.h>
#include <util/cs_Utils.h>

#include <test/cs_Test.h>

#include <optional>

#define LOGSwitchAggregator LOGnone
#define LOGSwitchAggregator_Evt LOGd


// ========================= Public ========================

void SwitchAggregator::init(const boards_config_t& board) {
	smartSwitch.onUnexpextedIntensityChange([&](uint8_t newState) -> void {
		handleSwitchStateChange(newState);
	});
	smartSwitch.init(board);
    
    listen();

    twilightHandler.listen();
    behaviourHandler.listen();

    overrideState = smartSwitch.getIntendedState();
}

SwitchAggregator& SwitchAggregator::getInstance(){
    static SwitchAggregator instance;

    return instance;
}

void SwitchAggregator::switchPowered() {
	smartSwitch.start();
}

// ================================== State updaters ==================================

bool SwitchAggregator::updateBehaviourHandlers(){
    twilightHandler.update();

    std::optional<uint8_t> prevBehaviourState = behaviourState;
    behaviourHandler.update();
    behaviourState = behaviourHandler.getValue();
    
    if( !prevBehaviourState || !behaviourState ){
        // don't allow override resets when no values are changed.
        return false;
    }

    return (prevBehaviourState != behaviourState);
}

<<<<<<< HEAD
void SwitchAggregator::updateState(bool allowOverrideReset){
TEST_PUSH_EXPR_D(this,"overrideState", (overrideState? (int) overrideState.value() : -1));
    TEST_PUSH_EXPR_D(this,"behaviourState", (behaviourState? (int) behaviourState.value() : -1));
    TEST_PUSH_EXPR_D(this,"aggregatedState", (aggregatedState? (int) aggregatedState.value() : -1));

=======
cs_ret_code_t SwitchAggregator::updateState(bool allowOverrideReset){
    // (swSwitch.has_value() is true from here)
>>>>>>> db4ea851
    bool shouldResetOverrideState = false;

    if(overrideState && behaviourState && aggregatedState){
        bool overrideStateIsOn = *overrideState != 0;
        bool aggregatedStateIsOn = *aggregatedState != 0;
        bool behaviourStateIsOn = *behaviourState != 0;

        bool overrideMatchedAggregated = overrideStateIsOn == aggregatedStateIsOn;
        bool behaviourWantsToChangeState = behaviourStateIsOn != aggregatedStateIsOn;

        if(overrideMatchedAggregated && behaviourWantsToChangeState && allowOverrideReset){
        	LOGSwitchAggregator("resetting overrideState overrideStateIsOn=%u aggregatedStateIsOn=%u behaviourStateIsOn=%u", overrideStateIsOn, aggregatedStateIsOn, behaviourStateIsOn);
        	shouldResetOverrideState = true;
			// nextAggregatedState = aggregatedBehaviourIntensity();
        }
    }

    aggregatedState =
        (overrideState && !shouldResetOverrideState) ? resolveOverrideState() :
        behaviourState ? aggregatedBehaviourIntensity() : // only use aggr. if no SwitchBehaviour conflict is found
        aggregatedState ? aggregatedState :               // if conflict is found, don't change the value.
        std::nullopt;

    LOGSwitchAggregator("updateState");
    static uint8_t callcount = 0;
    if(++callcount > 10){
        callcount = 0;
        printStatus();
    }
    
    cs_ret_code_t retCode = ERR_SUCCESS_NO_CHANGE;
    if (aggregatedState) {
        retCode = smartSwitch.set(*aggregatedState);
        if (shouldResetOverrideState && retCode == ERR_SUCCESS) {
        	overrideState = {};
        }
    }

    TYPIFY(EVT_BEHAVIOUR_OVERRIDDEN) eventData = overrideState.has_value();
    event_t overrideEvent(CS_TYPE::EVT_BEHAVIOUR_OVERRIDDEN, &eventData, sizeof(eventData));
    overrideEvent.dispatch();

    return retCode;
}

// ========================= Event handling =========================

void SwitchAggregator::handleEvent(event_t& evt){
	if (handleTimingEvents(evt)) {
		return;
	}

	if (handlePresenceEvents(evt)) {
		return;
	}

//	if(smartSwitch && !smartSwitch.isSwitchingAllowed()){
//		evt.result.returnCode = ERR_SUCCESS;
//		return;
//	}

	handleStateIntentionEvents(evt);

	if (evt.type == CS_TYPE::CMD_GET_BEHAVIOUR_DEBUG) {
		handleGetBehaviourDebug(evt);
	}
}

bool SwitchAggregator::handleTimingEvents(event_t& evt){
     switch(evt.type){
        case CS_TYPE::EVT_TICK: {
            // decrement until 0
            _ownerTimeoutCountdown == 0 || _ownerTimeoutCountdown--;
            break;
        }
        case CS_TYPE::STATE_TIME: {
            bool allowOverrideReset = updateBehaviourHandlers();
            updateState(allowOverrideReset);
            break;
        }
        case CS_TYPE::EVT_TIME_SET: {
            bool allowOverrideReset = updateBehaviourHandlers();
            updateState(allowOverrideReset);
            break;
        }
        default:{
            return false;
        }
    }

    return true;
}

bool SwitchAggregator::handlePresenceEvents(event_t& evt){
    if(evt.type == CS_TYPE::EVT_PRESENCE_MUTATION){
        PresenceHandler::MutationType mutationtype = *reinterpret_cast<PresenceHandler::MutationType*>(evt.data);

        switch(mutationtype){
            case PresenceHandler::MutationType::LastUserExitSphere : {
                LOGSwitchAggregator("SwitchAggregator LastUserExit");
                if(overrideState){
                    Time now = SystemTime::now();
                    LOGSwitchAggregator("SwitchAggregator LastUserExit override state true");

                    if (behaviourHandler.requiresPresence(now)) {
                        // if there exists a behaviour which is active at given time and 
                        //      	and it has a non-negated presence clause (that may not be satisfied)
                        //      		clear override
                        LOGSwitchAggregator("clearing override state because last user exited sphere");
                        overrideState = {};
                        updateBehaviourHandlers();
                        updateState();
                    }
                }
  
                break;
            }
            default: 
                break;
        }

        LOGSwitchAggregator_Evt("SwitchAggregator::handlePresence");
        return true;
    }

    return false;
}

bool SwitchAggregator::handleStateIntentionEvents(event_t& evt){
    switch(evt.type){
        // ============== overrideState Events ==============
        case CS_TYPE::CMD_SWITCH_ON:{
            LOGSwitchAggregator_Evt("CMD_SWITCH_ON",__func__);
            executeStateIntentionUpdate(100);
            break;
        }
        case CS_TYPE::CMD_SWITCH_OFF:{
            LOGSwitchAggregator_Evt("CMD_SWITCH_OFF",__func__);
            executeStateIntentionUpdate(0);
            break;
        }
        case CS_TYPE::CMD_SWITCH: {
            LOGSwitchAggregator_Evt("CMD_SWITCH",__func__);
			TYPIFY(CMD_SWITCH)* packet = (TYPIFY(CMD_SWITCH)*) evt.data;
            LOGSwitchAggregator("packet intensity: %d, source(%d)", packet->switchCmd, packet->source.sourceId);
            if (!checkAndSetOwner(packet->source)) {
                LOGSwitchAggregator("not executing, checkAndSetOwner returned false");
                break;
            }
            executeStateIntentionUpdate(packet->switchCmd);
            
			break;
		}
        case CS_TYPE::CMD_SWITCH_TOGGLE:{
            LOGSwitchAggregator_Evt("CMD_SWITCH_TOGGLE",__func__);
            executeStateIntentionUpdate(smartSwitch.getIntendedState() == 0 ? 255 : 0);
            break;
        }
        default:{
            return false;
        }
    }

    evt.result.returnCode = ERR_SUCCESS;
    return true;
}

void SwitchAggregator::executeStateIntentionUpdate(uint8_t value){
    auto prev_overrideState = overrideState;
    overrideState = value;
    if( updateState(false) == ERR_NO_ACCESS){
        // failure to set the smartswitch. It seems to be locked.
        LOGSwitchAggregator_Evt("Reverting to previous value, no access to smartswitch");
        overrideState = prev_overrideState;
    }
}

void SwitchAggregator::handleSwitchStateChange(uint8_t newIntensity) {
	LOGi("handleSwitchStateChange %u", newIntensity);
	// TODO: 21-01-2020 This is not a user intent, so store in a different variable, and then figure out what to do with it.
	overrideState = newIntensity;
}

// ========================= Misc =========================

uint8_t SwitchAggregator::aggregatedBehaviourIntensity(){
    LOGSwitchAggregator("aggregatedBehaviourIntensity called");

    if(behaviourState){
        LOGSwitchAggregator("returning min of behaviour(%d) and twilight(%d)",
            *behaviourState,
            twilightHandler.getValue());
        return CsMath::min(
            *behaviourState, 
            twilightHandler.getValue() 
        );
    }
    LOGSwitchAggregator("returning twilight value(%d), behaviour undefined",twilightHandler.getValue());

    // SwitchBehaviours conflict, so use twilight only
    return twilightHandler.getValue();
}

std::optional<uint8_t> SwitchAggregator::resolveOverrideState(){
    LOGSwitchAggregator("resolveOverrideState called");
    if(*overrideState == 0xff){
        LOGSwitchAggregator("translucent override state");

        if(uint8_t behave_intensity = behaviourState.value_or(0)){
            // behaviour has positive intensity
            LOGSwitchAggregator("behaviour value positive, returning minimum of behaviour(%d) and twilight(%d)", behave_intensity,twilightHandler.getValue());
            return CsMath::min(behave_intensity,twilightHandler.getValue());
        } else {
            // behaviour conflicts or indicates 'off' are ignored because although
            // overrideState is 'translucent', it must be 'on.
            LOGSwitchAggregator("behaviour value undefined or zero, returning twilight(%d)",twilightHandler.getValue());
            return twilightHandler.getValue();
        }
    }
        
    LOGSwitchAggregator("returning unchanged overrideState");
    return overrideState;  // opaque override is unchanged.
}

bool SwitchAggregator::checkAndSetOwner(cmd_source_t source) {
	if (source.sourceId < CS_CMD_SOURCE_DEVICE_TOKEN) {
		// Non device token command can always set the switch.
		return true;
	}

	if (_ownerTimeoutCountdown == 0) {
		// Switch isn't claimed yet.
		_source = source;
		_ownerTimeoutCountdown = SWITCH_CLAIM_TIME_MS / TICK_INTERVAL_MS;
		return true;
	}

	if (_source.sourceId != source.sourceId) {
		// Switch is claimed by other source.
		LOGSwitchAggregator("Already claimed by %u", _source.sourceId);
		return false;
	}

	if (!BLEutil::isNewer(_source.count, source.count)) {
		// A command with newer counter has been received already.
		LOGSwitchAggregator("Old command: %u, already got: %u", source.count, _source.count);
		return false;
	}

	_source = source;
	_ownerTimeoutCountdown = SWITCH_CLAIM_TIME_MS / TICK_INTERVAL_MS;
	return true;
}

void SwitchAggregator::handleGetBehaviourDebug(event_t& evt) {
	LOGd("handleGetBehaviourDebug");
	if (evt.result.buf.data == nullptr) {
		LOGd("ERR_BUFFER_UNASSIGNED");
		evt.result.returnCode = ERR_BUFFER_UNASSIGNED;
		return;
	}
	if (evt.result.buf.len < sizeof(behaviour_debug_t)) {
		LOGd("ERR_BUFFER_TOO_SMALL");
		evt.result.returnCode = ERR_BUFFER_TOO_SMALL;
		return;
	}
	behaviour_debug_t* behaviourDebug = (behaviour_debug_t*)(evt.result.buf.data);

	behaviourDebug->overrideState = overrideState ? overrideState.value() : 254;
	behaviourDebug->behaviourState = behaviourState ? behaviourState.value() : 254;
	behaviourDebug->aggregatedState = aggregatedState ? aggregatedState.value() : 254;
//	behaviourDebug->dimmerPowered = (smartSwitch.isDimmerCircuitPowered());

	evt.result.dataSize = sizeof(behaviour_debug_t);
	evt.result.returnCode = ERR_SUCCESS;
}

void SwitchAggregator::printStatus(){
    if(overrideState){
        LOGd(" ^ overrideState: %02d",overrideState.value());
    }
    if(behaviourState){
        LOGd(" | behaviourState: %02d",behaviourState.value());
    }
    if(aggregatedState){
        LOGd(" v aggregatedState: %02d",aggregatedState.value());
    }
}<|MERGE_RESOLUTION|>--- conflicted
+++ resolved
@@ -62,16 +62,11 @@
     return (prevBehaviourState != behaviourState);
 }
 
-<<<<<<< HEAD
-void SwitchAggregator::updateState(bool allowOverrideReset){
+cs_ret_code_t SwitchAggregator::updateState(bool allowOverrideReset){
 TEST_PUSH_EXPR_D(this,"overrideState", (overrideState? (int) overrideState.value() : -1));
     TEST_PUSH_EXPR_D(this,"behaviourState", (behaviourState? (int) behaviourState.value() : -1));
     TEST_PUSH_EXPR_D(this,"aggregatedState", (aggregatedState? (int) aggregatedState.value() : -1));
 
-=======
-cs_ret_code_t SwitchAggregator::updateState(bool allowOverrideReset){
-    // (swSwitch.has_value() is true from here)
->>>>>>> db4ea851
     bool shouldResetOverrideState = false;
 
     if(overrideState && behaviourState && aggregatedState){
